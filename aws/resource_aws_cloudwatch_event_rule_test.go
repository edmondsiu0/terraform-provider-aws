--- conflicted
+++ resolved
@@ -12,12 +12,9 @@
 	"github.com/hashicorp/terraform-plugin-sdk/v2/helper/acctest"
 	"github.com/hashicorp/terraform-plugin-sdk/v2/helper/resource"
 	"github.com/hashicorp/terraform-plugin-sdk/v2/terraform"
-<<<<<<< HEAD
 	"github.com/terraform-providers/terraform-provider-aws/aws/internal/naming"
 	"github.com/terraform-providers/terraform-provider-aws/aws/internal/service/cloudwatchevents/finder"
-=======
 	"github.com/terraform-providers/terraform-provider-aws/aws/internal/service/cloudwatchevents/lister"
->>>>>>> 6f1a4eeb
 )
 
 func init() {
@@ -40,53 +37,29 @@
 	var sweeperErrs *multierror.Error
 	var count int
 
-<<<<<<< HEAD
-	for {
-		output, err := conn.ListRules(input)
-		if err != nil {
-			if testSweepSkipSweepError(err) {
-				log.Printf("[WARN] Skipping CloudWatch Events Rule sweep for %s: %s", region, err)
-				return nil
-			}
-			return fmt.Errorf("Error retrieving CloudWatch Events Rules: %w", err)
-		}
-
-		if len(output.Rules) == 0 {
-			log.Print("[DEBUG] No CloudWatch Events Rules to sweep")
-			return nil
-=======
-	input := &events.ListRulesInput{}
-
-	err = lister.ListRulesPages(conn, input, func(page *events.ListRulesOutput, lastPage bool) bool {
-		if page == nil {
-			return !lastPage
->>>>>>> 6f1a4eeb
-		}
-
-		for _, rule := range page.Rules {
+	rulesInput := &events.ListRulesInput{}
+
+	err = lister.ListRulesPages(conn, rulesInput, func(rulesPage *events.ListRulesOutput, lastRulesPage bool) bool {
+		if rulesPage == nil {
+			return !lastRulesPage
+		}
+
+		for _, rule := range rulesPage.Rules {
 			count++
 			name := aws.StringValue(rule.Name)
 
-<<<<<<< HEAD
-			log.Printf("[INFO] Deleting CloudWatch Events Rule (%s)", name)
-=======
-			log.Printf("[INFO] Deleting CloudWatch Events rule %s", name)
->>>>>>> 6f1a4eeb
+			log.Printf("[INFO] Deleting CloudWatch Events rule (%s)", name)
 			_, err := conn.DeleteRule(&events.DeleteRuleInput{
 				Name:  aws.String(name),
 				Force: aws.Bool(true), // Required for AWS-managed rules, ignored otherwise
 			})
 			if err != nil {
-<<<<<<< HEAD
-				return fmt.Errorf("Error deleting CloudWatch Events Rule (%s): %w", name, err)
-=======
 				sweeperErrs = multierror.Append(sweeperErrs, fmt.Errorf("error deleting CloudWatch Events rule (%s): %w", name, err))
 				continue
->>>>>>> 6f1a4eeb
 			}
 		}
 
-		return !lastPage
+		return !lastRulesPage
 	})
 
 	if testSweepSkipSweepError(err) {
@@ -134,6 +107,12 @@
 			{
 				ResourceName:      resourceName,
 				ImportState:       true,
+				ImportStateVerify: true,
+			},
+			{
+				ResourceName:      resourceName,
+				ImportState:       true,
+				ImportStateIdFunc: testAccAWSCloudWatchEventRuleNoBusNameImportStateIdFunc(resourceName),
 				ImportStateVerify: true,
 			},
 			{
@@ -551,16 +530,10 @@
 	return nil
 }
 
-<<<<<<< HEAD
 func testAccCheckCloudWatchEventRuleRecreated(i, j *events.DescribeRuleOutput) resource.TestCheckFunc {
 	return func(s *terraform.State) error {
 		if aws.StringValue(i.Arn) == aws.StringValue(j.Arn) {
 			return fmt.Errorf("CloudWatch Events rule not recreated, but expected it to be")
-=======
-		if err == nil {
-			return fmt.Errorf("CloudWatch Events Rule %q still exists: %s",
-				rs.Primary.ID, resp)
->>>>>>> 6f1a4eeb
 		}
 		return nil
 	}
@@ -572,6 +545,17 @@
 			return fmt.Errorf("CloudWatch Events rule recreated, but expected it to not be")
 		}
 		return nil
+	}
+}
+
+func testAccAWSCloudWatchEventRuleNoBusNameImportStateIdFunc(resourceName string) resource.ImportStateIdFunc {
+	return func(s *terraform.State) (string, error) {
+		rs, ok := s.RootModule().Resources[resourceName]
+		if !ok {
+			return "", fmt.Errorf("Not found: %s", resourceName)
+		}
+
+		return rs.Primary.Attributes["name"], nil
 	}
 }
 
