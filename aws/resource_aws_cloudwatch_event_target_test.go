--- conflicted
+++ resolved
@@ -108,19 +108,11 @@
 			{
 				Config: testAccAWSCloudWatchEventTargetConfig(ruleName, snsTopicName1, targetID1),
 				Check: resource.ComposeTestCheckFunc(
-<<<<<<< HEAD
-					testAccCheckCloudWatchEventTargetExists("aws_cloudwatch_event_target.moobar", &target),
-					resource.TestCheckNoResourceAttr("aws_cloudwatch_event_target.moobar", "event_bus_name"),
-					resource.TestCheckResourceAttr("aws_cloudwatch_event_target.moobar", "rule", ruleName),
-					resource.TestCheckResourceAttr("aws_cloudwatch_event_target.moobar", "target_id", targetID1),
-					resource.TestMatchResourceAttr("aws_cloudwatch_event_target.moobar", "arn",
-						regexp.MustCompile(fmt.Sprintf(":%s$", snsTopicName1))),
-=======
 					testAccCheckCloudWatchEventTargetExists(resourceName, &target),
 					resource.TestCheckResourceAttr(resourceName, "rule", ruleName),
+					resource.TestCheckNoResourceAttr(resourceName, "event_bus_name"),
 					resource.TestCheckResourceAttr(resourceName, "target_id", targetID1),
 					resource.TestCheckResourceAttrPair(resourceName, "arn", "aws_sns_topic.test", "arn"),
->>>>>>> 32b2eea9
 				),
 			},
 			{
@@ -440,18 +432,11 @@
   schedule_expression = "rate(1 hour)"
 }
 
-<<<<<<< HEAD
-resource "aws_cloudwatch_event_target" "moobar" {
-  rule           = "${aws_cloudwatch_event_rule.foo.name}"
+resource "aws_cloudwatch_event_target" "test" {
+  rule           = aws_cloudwatch_event_rule.test.name
   event_bus_name = "default"
   target_id      = "%s"
-  arn            = "${aws_sns_topic.moon.arn}"
-=======
-resource "aws_cloudwatch_event_target" "test" {
-  rule      = aws_cloudwatch_event_rule.test.name
-  target_id = "%s"
-  arn       = aws_sns_topic.test.arn
->>>>>>> 32b2eea9
+  arn            = aws_sns_topic.test.arn
 }
 
 resource "aws_sns_topic" "test" {
