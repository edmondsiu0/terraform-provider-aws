package waiter

import (
	"context"
	"time"

	"github.com/aws/aws-sdk-go/service/connect"
	"github.com/hashicorp/terraform-plugin-sdk/v2/helper/resource"
	tfconnect "github.com/terraform-providers/terraform-provider-aws/aws/internal/service/connect"
)

const (
	ConnectContactFlowCreateTimeout = 5 * time.Minute
	ConnectContactFlowUpdateTimeout = 5 * time.Minute

	// ConnectInstanceCreateTimeout Timeout for connect instance creation
	ConnectInstanceCreatedTimeout = 5 * time.Minute
	ConnectInstanceDeletedTimeout = 5 * time.Minute

<<<<<<< HEAD
	ConnectContactFlowCreateTimeout = 5 * time.Minute
	ConnectContactFlowUpdateTimeout = 5 * time.Minute

	ConnectLambdaFunctionAssociationCreatedTimeout = 1 * time.Minute
	ConnectLambdaFunctionAssociationDeletedTimeout = 1 * time.Minute

	ConnectLexBotAssociationCreateTimeout = 5 * time.Minute
	ConnectLexBotAssociationDeleteTimeout = 5 * time.Minute
=======
	ConnectBotAssociationCreateTimeout = 5 * time.Minute
	ConnectBotAssociationDeleteTimeout = 5 * time.Minute
>>>>>>> ab860f77
)

func InstanceCreated(ctx context.Context, conn *connect.Connect, instanceId string) (*connect.DescribeInstanceOutput, error) {
	stateConf := &resource.StateChangeConf{
		Pending: []string{connect.InstanceStatusCreationInProgress},
		Target:  []string{connect.InstanceStatusActive},
		Refresh: InstanceStatus(ctx, conn, instanceId),
		Timeout: ConnectInstanceCreatedTimeout,
	}

	outputRaw, err := stateConf.WaitForState()

	if v, ok := outputRaw.(*connect.DescribeInstanceOutput); ok {
		return v, err
	}

	return nil, err
}

// We don't have a PENDING_DELETION or DELETED for the Connect instance.
// If the Connect Instance has an associated EXISTING DIRECTORY, removing the connect instance
// will cause an error because it is still has authorized applications.
func InstanceDeleted(ctx context.Context, conn *connect.Connect, instanceId string) (*connect.DescribeInstanceOutput, error) {
	stateConf := &resource.StateChangeConf{
		Pending: []string{connect.InstanceStatusActive},
		Target:  []string{tfconnect.InstanceStatusStatusNotFound},
		Refresh: InstanceStatus(ctx, conn, instanceId),
		Timeout: ConnectInstanceDeletedTimeout,
	}

	outputRaw, err := stateConf.WaitForState()

	if v, ok := outputRaw.(*connect.DescribeInstanceOutput); ok {
		return v, err
	}

	return nil, err
}<|MERGE_RESOLUTION|>--- conflicted
+++ resolved
@@ -10,26 +10,18 @@
 )
 
 const (
-	ConnectContactFlowCreateTimeout = 5 * time.Minute
-	ConnectContactFlowUpdateTimeout = 5 * time.Minute
-
 	// ConnectInstanceCreateTimeout Timeout for connect instance creation
 	ConnectInstanceCreatedTimeout = 5 * time.Minute
 	ConnectInstanceDeletedTimeout = 5 * time.Minute
 
-<<<<<<< HEAD
 	ConnectContactFlowCreateTimeout = 5 * time.Minute
 	ConnectContactFlowUpdateTimeout = 5 * time.Minute
 
 	ConnectLambdaFunctionAssociationCreatedTimeout = 1 * time.Minute
 	ConnectLambdaFunctionAssociationDeletedTimeout = 1 * time.Minute
 
-	ConnectLexBotAssociationCreateTimeout = 5 * time.Minute
-	ConnectLexBotAssociationDeleteTimeout = 5 * time.Minute
-=======
 	ConnectBotAssociationCreateTimeout = 5 * time.Minute
 	ConnectBotAssociationDeleteTimeout = 5 * time.Minute
->>>>>>> ab860f77
 )
 
 func InstanceCreated(ctx context.Context, conn *connect.Connect, instanceId string) (*connect.DescribeInstanceOutput, error) {
