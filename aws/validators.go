package aws

import (
	"errors"
	"fmt"
	"net"
	"net/url"
	"regexp"
	"strconv"
	"strings"
	"time"

	"github.com/aws/aws-sdk-go/service/apigateway"
	"github.com/aws/aws-sdk-go/service/cognitoidentity"
	"github.com/aws/aws-sdk-go/service/cognitoidentityprovider"
	"github.com/aws/aws-sdk-go/service/configservice"
	"github.com/aws/aws-sdk-go/service/dynamodb"
	"github.com/aws/aws-sdk-go/service/ec2"
	"github.com/aws/aws-sdk-go/service/gamelift"
	"github.com/aws/aws-sdk-go/service/guardduty"
	"github.com/aws/aws-sdk-go/service/s3"
	"github.com/hashicorp/terraform/helper/schema"
	"github.com/hashicorp/terraform/helper/structure"
	"github.com/hashicorp/terraform/helper/validation"
)

// When released, replace all usage with upstream validation function:
// https://github.com/hashicorp/terraform/pull/17484
func validateRFC3339TimeString(v interface{}, k string) (ws []string, errors []error) {
	if _, err := time.Parse(time.RFC3339, v.(string)); err != nil {
		errors = append(errors, fmt.Errorf("%q: %s", k, err))
	}
	return
}

func validateInstanceUserDataSize(v interface{}, k string) (ws []string, errors []error) {
	value := v.(string)
	length := len(value)

	if length > 16384 {
		errors = append(errors, fmt.Errorf("%q is %d bytes, cannot be longer than 16384 bytes", k, length))
	}
	return
}

func validateRdsIdentifier(v interface{}, k string) (ws []string, errors []error) {
	value := v.(string)
	if !regexp.MustCompile(`^[0-9a-z-]+$`).MatchString(value) {
		errors = append(errors, fmt.Errorf(
			"only lowercase alphanumeric characters and hyphens allowed in %q", k))
	}
	if !regexp.MustCompile(`^[a-z]`).MatchString(value) {
		errors = append(errors, fmt.Errorf(
			"first character of %q must be a letter", k))
	}
	if regexp.MustCompile(`--`).MatchString(value) {
		errors = append(errors, fmt.Errorf(
			"%q cannot contain two consecutive hyphens", k))
	}
	if regexp.MustCompile(`-$`).MatchString(value) {
		errors = append(errors, fmt.Errorf(
			"%q cannot end with a hyphen", k))
	}
	return
}

func validateRdsIdentifierPrefix(v interface{}, k string) (ws []string, errors []error) {
	value := v.(string)
	if !regexp.MustCompile(`^[0-9a-z-]+$`).MatchString(value) {
		errors = append(errors, fmt.Errorf(
			"only lowercase alphanumeric characters and hyphens allowed in %q", k))
	}
	if !regexp.MustCompile(`^[a-z]`).MatchString(value) {
		errors = append(errors, fmt.Errorf(
			"first character of %q must be a letter", k))
	}
	if regexp.MustCompile(`--`).MatchString(value) {
		errors = append(errors, fmt.Errorf(
			"%q cannot contain two consecutive hyphens", k))
	}
	return
}

func validateRdsEngine(v interface{}, k string) (ws []string, errors []error) {
	value := v.(string)

	validTypes := map[string]bool{
		"aurora":            true,
		"aurora-mysql":      true,
		"aurora-postgresql": true,
	}

	if _, ok := validTypes[value]; !ok {
		errors = append(errors, fmt.Errorf(
			"%q contains an invalid engine type %q. Valid types are either %q, %q or %q.",
			k, value, "aurora", "aurora-mysql", "aurora-postgresql"))
	}
	return
}

func validateElastiCacheClusterId(v interface{}, k string) (ws []string, errors []error) {
	value := v.(string)
	if (len(value) < 1) || (len(value) > 20) {
		errors = append(errors, fmt.Errorf(
			"%q (%q) must contain from 1 to 20 alphanumeric characters or hyphens", k, value))
	}
	if !regexp.MustCompile(`^[0-9a-z-]+$`).MatchString(value) {
		errors = append(errors, fmt.Errorf(
			"only lowercase alphanumeric characters and hyphens allowed in %q (%q)", k, value))
	}
	if !regexp.MustCompile(`^[a-z]`).MatchString(value) {
		errors = append(errors, fmt.Errorf(
			"first character of %q (%q) must be a letter", k, value))
	}
	if regexp.MustCompile(`--`).MatchString(value) {
		errors = append(errors, fmt.Errorf(
			"%q (%q) cannot contain two consecutive hyphens", k, value))
	}
	if regexp.MustCompile(`-$`).MatchString(value) {
		errors = append(errors, fmt.Errorf(
			"%q (%q) cannot end with a hyphen", k, value))
	}
	return
}

func validateASGScheduleTimestamp(v interface{}, k string) (ws []string, errors []error) {
	value := v.(string)
	_, err := time.Parse(awsAutoscalingScheduleTimeLayout, value)
	if err != nil {
		errors = append(errors, fmt.Errorf(
			"%q cannot be parsed as iso8601 Timestamp Format", value))
	}

	return
}

// validateTagFilters confirms the "value" component of a tag filter is one of
// AWS's three allowed types.
func validateTagFilters(v interface{}, k string) (ws []string, errors []error) {
	value := v.(string)
	if value != "KEY_ONLY" && value != "VALUE_ONLY" && value != "KEY_AND_VALUE" {
		errors = append(errors, fmt.Errorf(
			"%q must be one of \"KEY_ONLY\", \"VALUE_ONLY\", or \"KEY_AND_VALUE\"", k))
	}
	return
}

func validateDbParamGroupName(v interface{}, k string) (ws []string, errors []error) {
	value := v.(string)
	if !regexp.MustCompile(`^[0-9a-z-]+$`).MatchString(value) {
		errors = append(errors, fmt.Errorf(
			"only lowercase alphanumeric characters and hyphens allowed in %q", k))
	}
	if !regexp.MustCompile(`^[a-z]`).MatchString(value) {
		errors = append(errors, fmt.Errorf(
			"first character of %q must be a letter", k))
	}
	if regexp.MustCompile(`--`).MatchString(value) {
		errors = append(errors, fmt.Errorf(
			"%q cannot contain two consecutive hyphens", k))
	}
	if regexp.MustCompile(`-$`).MatchString(value) {
		errors = append(errors, fmt.Errorf(
			"%q cannot end with a hyphen", k))
	}
	if len(value) > 255 {
		errors = append(errors, fmt.Errorf(
			"%q cannot be greater than 255 characters", k))
	}
	return
}

func validateDbParamGroupNamePrefix(v interface{}, k string) (ws []string, errors []error) {
	value := v.(string)
	if !regexp.MustCompile(`^[0-9a-z-]+$`).MatchString(value) {
		errors = append(errors, fmt.Errorf(
			"only lowercase alphanumeric characters and hyphens allowed in %q", k))
	}
	if !regexp.MustCompile(`^[a-z]`).MatchString(value) {
		errors = append(errors, fmt.Errorf(
			"first character of %q must be a letter", k))
	}
	if regexp.MustCompile(`--`).MatchString(value) {
		errors = append(errors, fmt.Errorf(
			"%q cannot contain two consecutive hyphens", k))
	}
	if len(value) > 255 {
		errors = append(errors, fmt.Errorf(
			"%q cannot be greater than 226 characters", k))
	}
	return
}

func validateDynamoAttributeType(v interface{}, k string) (ws []string, errors []error) {
	value := v.(string)
	validTypes := []string{
		dynamodb.ScalarAttributeTypeB,
		dynamodb.ScalarAttributeTypeN,
		dynamodb.ScalarAttributeTypeS,
	}

	for _, t := range validTypes {
		if t == value {
			return
		}
	}

	errors = append(errors, fmt.Errorf("%q must be a valid DynamoDB attribute type", k))

	return
}

func validateElbName(v interface{}, k string) (ws []string, errors []error) {
	value := v.(string)
	if len(value) == 0 {
		return // short-circuit
	}
	if len(value) > 32 {
		errors = append(errors, fmt.Errorf(
			"%q cannot be longer than 32 characters: %q", k, value))
	}
	if !regexp.MustCompile(`^[0-9A-Za-z-]+$`).MatchString(value) {
		errors = append(errors, fmt.Errorf(
			"only alphanumeric characters and hyphens allowed in %q: %q",
			k, value))
	}
	if regexp.MustCompile(`^-`).MatchString(value) {
		errors = append(errors, fmt.Errorf(
			"%q cannot begin with a hyphen: %q", k, value))
	}
	if regexp.MustCompile(`-$`).MatchString(value) {
		errors = append(errors, fmt.Errorf(
			"%q cannot end with a hyphen: %q", k, value))
	}
	return
}

func validateElbNamePrefix(v interface{}, k string) (ws []string, errors []error) {
	value := v.(string)
	if !regexp.MustCompile(`^[0-9A-Za-z-]+$`).MatchString(value) {
		errors = append(errors, fmt.Errorf(
			"only alphanumeric characters and hyphens allowed in %q: %q",
			k, value))
	}
	if len(value) > 6 {
		errors = append(errors, fmt.Errorf(
			"%q cannot be longer than 6 characters: %q", k, value))
	}
	if regexp.MustCompile(`^-`).MatchString(value) {
		errors = append(errors, fmt.Errorf(
			"%q cannot begin with a hyphen: %q", k, value))
	}
	return
}

func validateEcrRepositoryName(v interface{}, k string) (ws []string, errors []error) {
	value := v.(string)
	if len(value) < 2 {
		errors = append(errors, fmt.Errorf(
			"%q must be at least 2 characters long: %q", k, value))
	}
	if len(value) > 256 {
		errors = append(errors, fmt.Errorf(
			"%q cannot be longer than 256 characters: %q", k, value))
	}

	// http://docs.aws.amazon.com/AmazonECR/latest/APIReference/API_CreateRepository.html
	pattern := `^(?:[a-z0-9]+(?:[._-][a-z0-9]+)*/)*[a-z0-9]+(?:[._-][a-z0-9]+)*$`
	if !regexp.MustCompile(pattern).MatchString(value) {
		errors = append(errors, fmt.Errorf(
			"%q doesn't comply with restrictions (%q): %q",
			k, pattern, value))
	}

	return
}

func validateCloudWatchDashboardName(v interface{}, k string) (ws []string, errors []error) {
	value := v.(string)
	if len(value) > 255 {
		errors = append(errors, fmt.Errorf(
			"%q cannot be longer than 255 characters: %q", k, value))
	}

	// http://docs.aws.amazon.com/AmazonCloudWatch/latest/APIReference/API_PutDashboard.html
	pattern := `^[\-_A-Za-z0-9]+$`
	if !regexp.MustCompile(pattern).MatchString(value) {
		errors = append(errors, fmt.Errorf(
			"%q doesn't comply with restrictions (%q): %q",
			k, pattern, value))
	}

	return
}

func validateCloudWatchEventRuleName(v interface{}, k string) (ws []string, errors []error) {
	value := v.(string)
	if len(value) > 64 {
		errors = append(errors, fmt.Errorf(
			"%q cannot be longer than 64 characters: %q", k, value))
	}

	// http://docs.aws.amazon.com/AmazonCloudWatchEvents/latest/APIReference/API_PutRule.html
	pattern := `^[\.\-_A-Za-z0-9]+$`
	if !regexp.MustCompile(pattern).MatchString(value) {
		errors = append(errors, fmt.Errorf(
			"%q doesn't comply with restrictions (%q): %q",
			k, pattern, value))
	}

	return
}

func validateCloudWatchLogResourcePolicyDocument(v interface{}, k string) (ws []string, errors []error) {
	value := v.(string)
	// http://docs.aws.amazon.com/AmazonCloudWatchLogs/latest/APIReference/API_PutResourcePolicy.html
	if len(value) > 5120 || (len(value) == 0) {
		errors = append(errors, fmt.Errorf("CloudWatch log resource policy document must be between 1 and 5120 characters."))
	}
	if _, err := structure.NormalizeJsonString(v); err != nil {
		errors = append(errors, fmt.Errorf("%q contains an invalid JSON: %s", k, err))
	}
	return
}

func validateMaxLength(length int) schema.SchemaValidateFunc {
	return validation.StringLenBetween(0, length)
}

func validateIntegerInRange(min, max int) schema.SchemaValidateFunc {
	return func(v interface{}, k string) (ws []string, errors []error) {
		value := v.(int)
		if value < min {
			errors = append(errors, fmt.Errorf(
				"%q cannot be lower than %d: %d", k, min, value))
		}
		if value > max {
			errors = append(errors, fmt.Errorf(
				"%q cannot be higher than %d: %d", k, max, value))
		}
		return
	}
}

func validateCloudWatchEventTargetId(v interface{}, k string) (ws []string, errors []error) {
	value := v.(string)
	if len(value) > 64 {
		errors = append(errors, fmt.Errorf(
			"%q cannot be longer than 64 characters: %q", k, value))
	}

	// http://docs.aws.amazon.com/AmazonCloudWatchEvents/latest/APIReference/API_Target.html
	pattern := `^[\.\-_A-Za-z0-9]+$`
	if !regexp.MustCompile(pattern).MatchString(value) {
		errors = append(errors, fmt.Errorf(
			"%q doesn't comply with restrictions (%q): %q",
			k, pattern, value))
	}

	return
}

func validateLambdaFunctionName(v interface{}, k string) (ws []string, errors []error) {
	value := v.(string)
	if len(value) > 140 {
		errors = append(errors, fmt.Errorf(
			"%q cannot be longer than 140 characters: %q", k, value))
	}
	// http://docs.aws.amazon.com/lambda/latest/dg/API_AddPermission.html
	pattern := `^(arn:[\w-]+:lambda:)?([a-z]{2}-(?:[a-z]+-){1,2}\d{1}:)?(\d{12}:)?(function:)?([a-zA-Z0-9-_]+)(:(\$LATEST|[a-zA-Z0-9-_]+))?$`
	if !regexp.MustCompile(pattern).MatchString(value) {
		errors = append(errors, fmt.Errorf(
			"%q doesn't comply with restrictions (%q): %q",
			k, pattern, value))
	}

	return
}

func validateLambdaQualifier(v interface{}, k string) (ws []string, errors []error) {
	value := v.(string)
	if len(value) > 128 {
		errors = append(errors, fmt.Errorf(
			"%q cannot be longer than 128 characters: %q", k, value))
	}
	// http://docs.aws.amazon.com/lambda/latest/dg/API_AddPermission.html
	pattern := `^[a-zA-Z0-9$_-]+$`
	if !regexp.MustCompile(pattern).MatchString(value) {
		errors = append(errors, fmt.Errorf(
			"%q doesn't comply with restrictions (%q): %q",
			k, pattern, value))
	}

	return
}

func validateLambdaPermissionAction(v interface{}, k string) (ws []string, errors []error) {
	value := v.(string)

	// http://docs.aws.amazon.com/lambda/latest/dg/API_AddPermission.html
	pattern := `^(lambda:[*]|lambda:[a-zA-Z]+|[*])$`
	if !regexp.MustCompile(pattern).MatchString(value) {
		errors = append(errors, fmt.Errorf(
			"%q doesn't comply with restrictions (%q): %q",
			k, pattern, value))
	}

	return
}

func validateAwsAccountId(v interface{}, k string) (ws []string, errors []error) {
	value := v.(string)

	// http://docs.aws.amazon.com/lambda/latest/dg/API_AddPermission.html
	pattern := `^\d{12}$`
	if !regexp.MustCompile(pattern).MatchString(value) {
		errors = append(errors, fmt.Errorf(
			"%q doesn't look like AWS Account ID (exactly 12 digits): %q",
			k, value))
	}

	return
}

func validateArn(v interface{}, k string) (ws []string, errors []error) {
	value := v.(string)

	if value == "" {
		return
	}

	// http://docs.aws.amazon.com/lambda/latest/dg/API_AddPermission.html
	pattern := `^arn:[\w-]+:([a-zA-Z0-9\-])+:([a-z]{2}-(gov-)?[a-z]+-\d{1})?:(\d{12})?:(.*)$`
	if !regexp.MustCompile(pattern).MatchString(value) {
		errors = append(errors, fmt.Errorf(
			"%q doesn't look like a valid ARN (%q): %q",
			k, pattern, value))
	}

	return
}

func validatePolicyStatementId(v interface{}, k string) (ws []string, errors []error) {
	value := v.(string)

	if len(value) > 100 {
		errors = append(errors, fmt.Errorf(
			"%q cannot be longer than 100 characters: %q", k, value))
	}

	// http://docs.aws.amazon.com/lambda/latest/dg/API_AddPermission.html
	pattern := `^[a-zA-Z0-9-_]+$`
	if !regexp.MustCompile(pattern).MatchString(value) {
		errors = append(errors, fmt.Errorf(
			"%q doesn't look like a valid statement ID (%q): %q",
			k, pattern, value))
	}

	return
}

// validateCIDRNetworkAddress ensures that the string value is a valid CIDR that
// represents a network address - it adds an error otherwise
func validateCIDRNetworkAddress(v interface{}, k string) (ws []string, errors []error) {
	value := v.(string)
	_, ipnet, err := net.ParseCIDR(value)
	if err != nil {
		errors = append(errors, fmt.Errorf(
			"%q must contain a valid CIDR, got error parsing: %s", k, err))
		return
	}

	if ipnet == nil || value != ipnet.String() {
		errors = append(errors, fmt.Errorf(
			"%q must contain a valid network CIDR, got %q", k, value))
	}

	return
}

func validateHTTPMethod() schema.SchemaValidateFunc {
	return validation.StringInSlice([]string{
		"ANY",
		"DELETE",
		"GET",
		"HEAD",
		"OPTIONS",
		"PATCH",
		"POST",
		"PUT",
	}, false)
}

func validateLogMetricFilterName(v interface{}, k string) (ws []string, errors []error) {
	value := v.(string)

	if len(value) > 512 {
		errors = append(errors, fmt.Errorf(
			"%q cannot be longer than 512 characters: %q", k, value))
	}

	// http://docs.aws.amazon.com/AmazonCloudWatchLogs/latest/APIReference/API_PutMetricFilter.html
	pattern := `^[^:*]+$`
	if !regexp.MustCompile(pattern).MatchString(value) {
		errors = append(errors, fmt.Errorf(
			"%q isn't a valid log metric name (must not contain colon nor asterisk): %q",
			k, value))
	}

	return
}

func validateLogMetricFilterTransformationName(v interface{}, k string) (ws []string, errors []error) {
	value := v.(string)

	if len(value) > 255 {
		errors = append(errors, fmt.Errorf(
			"%q cannot be longer than 255 characters: %q", k, value))
	}

	// http://docs.aws.amazon.com/AmazonCloudWatchLogs/latest/APIReference/API_MetricTransformation.html
	pattern := `^[^:*$]*$`
	if !regexp.MustCompile(pattern).MatchString(value) {
		errors = append(errors, fmt.Errorf(
			"%q isn't a valid log metric transformation name (must not contain"+
				" colon, asterisk nor dollar sign): %q",
			k, value))
	}

	return
}

func validateLogGroupName(v interface{}, k string) (ws []string, errors []error) {
	value := v.(string)

	if len(value) > 512 {
		errors = append(errors, fmt.Errorf(
			"%q cannot be longer than 512 characters: %q", k, value))
	}

	// http://docs.aws.amazon.com/AmazonCloudWatchLogs/latest/APIReference/API_CreateLogGroup.html
	pattern := `^[\.\-_/#A-Za-z0-9]+$`
	if !regexp.MustCompile(pattern).MatchString(value) {
		errors = append(errors, fmt.Errorf(
			"%q isn't a valid log group name (alphanumeric characters, underscores,"+
				" hyphens, slashes, hash signs and dots are allowed): %q",
			k, value))
	}

	return
}

func validateLogGroupNamePrefix(v interface{}, k string) (ws []string, errors []error) {
	value := v.(string)

	if len(value) > 483 {
		errors = append(errors, fmt.Errorf(
			"%q cannot be longer than 483 characters: %q", k, value))
	}

	// http://docs.aws.amazon.com/AmazonCloudWatchLogs/latest/APIReference/API_CreateLogGroup.html
	pattern := `^[\.\-_/#A-Za-z0-9]+$`
	if !regexp.MustCompile(pattern).MatchString(value) {
		errors = append(errors, fmt.Errorf(
			"%q isn't a valid log group name (alphanumeric characters, underscores,"+
				" hyphens, slashes, hash signs and dots are allowed): %q",
			k, value))
	}

	return
}

func validateS3BucketLifecycleTimestamp(v interface{}, k string) (ws []string, errors []error) {
	value := v.(string)
	_, err := time.Parse(time.RFC3339, fmt.Sprintf("%sT00:00:00Z", value))
	if err != nil {
		errors = append(errors, fmt.Errorf(
			"%q cannot be parsed as RFC3339 Timestamp Format", value))
	}

	return
}

func validateS3BucketLifecycleExpirationDays(v interface{}, k string) (ws []string, errors []error) {
	if v.(int) <= 0 {
		errors = append(errors, fmt.Errorf(
			"%q must be greater than 0", k))
	}

	return
}

func validateS3BucketLifecycleTransitionDays(v interface{}, k string) (ws []string, errors []error) {
	if v.(int) < 0 {
		errors = append(errors, fmt.Errorf(
			"%q must be greater than 0", k))
	}

	return
}

func validateS3BucketLifecycleStorageClass(v interface{}, k string) (ws []string, errors []error) {
	value := v.(string)
	if value != s3.TransitionStorageClassStandardIa && value != s3.TransitionStorageClassGlacier {
		errors = append(errors, fmt.Errorf(
			"%q must be one of '%q', '%q'", k, s3.TransitionStorageClassStandardIa, s3.TransitionStorageClassGlacier))
	}

	return
}

func validateS3BucketReplicationRuleId(v interface{}, k string) (ws []string, errors []error) {
	value := v.(string)
	if len(value) > 255 {
		errors = append(errors, fmt.Errorf(
			"%q cannot be longer than 255 characters: %q", k, value))
	}

	return
}

func validateS3BucketReplicationRulePrefix(v interface{}, k string) (ws []string, errors []error) {
	value := v.(string)
	if len(value) > 1024 {
		errors = append(errors, fmt.Errorf(
			"%q cannot be longer than 1024 characters: %q", k, value))
	}

	return
}

func validateS3BucketServerSideEncryptionAlgorithm(v interface{}, k string) (ws []string, errors []error) {
	value := v.(string)
	if value != s3.ServerSideEncryptionAes256 && value != s3.ServerSideEncryptionAwsKms {
		errors = append(errors, fmt.Errorf(
			"%q must be one of %q or %q", k, s3.ServerSideEncryptionAwsKms, s3.ServerSideEncryptionAes256))
	}

	return
}

func validateS3BucketReplicationDestinationStorageClass(v interface{}, k string) (ws []string, errors []error) {
	value := v.(string)
	if value != s3.StorageClassStandard && value != s3.StorageClassStandardIa && value != s3.StorageClassReducedRedundancy {
		errors = append(errors, fmt.Errorf(
			"%q must be one of '%q', '%q' or '%q'", k, s3.StorageClassStandard, s3.StorageClassStandardIa, s3.StorageClassReducedRedundancy))
	}

	return
}

func validateS3BucketReplicationRuleStatus(v interface{}, k string) (ws []string, errors []error) {
	value := v.(string)
	if value != s3.ReplicationRuleStatusEnabled && value != s3.ReplicationRuleStatusDisabled {
		errors = append(errors, fmt.Errorf(
			"%q must be one of '%q' or '%q'", k, s3.ReplicationRuleStatusEnabled, s3.ReplicationRuleStatusDisabled))
	}

	return
}

func validateS3BucketLifecycleRuleId(v interface{}, k string) (ws []string, errors []error) {
	value := v.(string)
	if len(value) > 255 {
		errors = append(errors, fmt.Errorf(
			"%q cannot exceed 255 characters", k))
	}
	return
}

func validateDbEventSubscriptionName(v interface{}, k string) (ws []string, errors []error) {
	value := v.(string)
	if !regexp.MustCompile(`^[0-9A-Za-z-]+$`).MatchString(value) {
		errors = append(errors, fmt.Errorf(
			"only alphanumeric characters and hyphens allowed in %q", k))
	}
	if len(value) > 255 {
		errors = append(errors, fmt.Errorf(
			"%q cannot be longer than 255 characters", k))
	}
	return
}

func validateJsonString(v interface{}, k string) (ws []string, errors []error) {
	if _, err := structure.NormalizeJsonString(v); err != nil {
		errors = append(errors, fmt.Errorf("%q contains an invalid JSON: %s", k, err))
	}
	return
}

func validateIAMPolicyJson(v interface{}, k string) (ws []string, errors []error) {
	// IAM Policy documents need to be valid JSON, and pass legacy parsing
	value := v.(string)
	if len(value) < 1 {
		errors = append(errors, fmt.Errorf("%q contains an invalid JSON policy", k))
		return
	}
	if value[:1] != "{" {
		errors = append(errors, fmt.Errorf("%q contains an invalid JSON policy", k))
		return
	}
	if _, err := structure.NormalizeJsonString(v); err != nil {
		errors = append(errors, fmt.Errorf("%q contains an invalid JSON: %s", k, err))
	}
	return
}

func validateCloudFormationTemplate(v interface{}, k string) (ws []string, errors []error) {
	if looksLikeJsonString(v) {
		if _, err := structure.NormalizeJsonString(v); err != nil {
			errors = append(errors, fmt.Errorf("%q contains an invalid JSON: %s", k, err))
		}
	} else {
		if _, err := checkYamlString(v); err != nil {
			errors = append(errors, fmt.Errorf("%q contains an invalid YAML: %s", k, err))
		}
	}
	return
}

func validateApiGatewayIntegrationContentHandling() schema.SchemaValidateFunc {
	return validation.StringInSlice([]string{
		apigateway.ContentHandlingStrategyConvertToBinary,
		apigateway.ContentHandlingStrategyConvertToText,
	}, false)
}

func validateSQSQueueName(v interface{}, k string) (ws []string, errors []error) {
	value := v.(string)
	if len(value) > 80 {
		errors = append(errors, fmt.Errorf("%q cannot be longer than 80 characters", k))
	}

	if !regexp.MustCompile(`^[0-9A-Za-z-_]+(\.fifo)?$`).MatchString(value) {
		errors = append(errors, fmt.Errorf("only alphanumeric characters and hyphens allowed in %q", k))
	}
	return
}

func validateSQSNonFifoQueueName(v interface{}, k string) (errors []error) {
	value := v.(string)
	if len(value) > 80 {
		errors = append(errors, fmt.Errorf("%q cannot be longer than 80 characters", k))
	}

	if !regexp.MustCompile(`^[0-9A-Za-z-_]+$`).MatchString(value) {
		errors = append(errors, fmt.Errorf("only alphanumeric characters and hyphens allowed in %q", k))
	}
	return
}

func validateSQSFifoQueueName(v interface{}, k string) (errors []error) {
	value := v.(string)

	if len(value) > 80 {
		errors = append(errors, fmt.Errorf("%q cannot be longer than 80 characters", k))
	}

	if !regexp.MustCompile(`^[0-9A-Za-z-_.]+$`).MatchString(value) {
		errors = append(errors, fmt.Errorf("only alphanumeric characters and hyphens allowed in %q", k))
	}

	if regexp.MustCompile(`^[^a-zA-Z0-9-_]`).MatchString(value) {
		errors = append(errors, fmt.Errorf("FIFO queue name must start with one of these characters [a-zA-Z0-9-_]: %v", value))
	}

	if !regexp.MustCompile(`\.fifo$`).MatchString(value) {
		errors = append(errors, fmt.Errorf("FIFO queue name should ends with \".fifo\": %v", value))
	}

	return
}

func validateSNSSubscriptionProtocol(v interface{}, k string) (ws []string, errors []error) {
	value := strings.ToLower(v.(string))
	forbidden := []string{"email"}
	for _, f := range forbidden {
		if strings.Contains(value, f) {
			errors = append(
				errors,
				fmt.Errorf("Unsupported protocol (%s) for SNS Topic", value),
			)
		}
	}
	return
}

func validateSecurityRuleType(v interface{}, k string) (ws []string, errors []error) {
	value := strings.ToLower(v.(string))

	validTypes := map[string]bool{
		"ingress": true,
		"egress":  true,
	}

	if _, ok := validTypes[value]; !ok {
		errors = append(errors, fmt.Errorf(
			"%q contains an invalid Security Group Rule type %q. Valid types are either %q or %q.",
			k, value, "ingress", "egress"))
	}
	return
}

func validateOnceAWeekWindowFormat(v interface{}, k string) (ws []string, errors []error) {
	// valid time format is "ddd:hh24:mi"
	validTimeFormat := "(sun|mon|tue|wed|thu|fri|sat):([0-1][0-9]|2[0-3]):([0-5][0-9])"
	validTimeFormatConsolidated := "^(" + validTimeFormat + "-" + validTimeFormat + "|)$"

	value := strings.ToLower(v.(string))
	if !regexp.MustCompile(validTimeFormatConsolidated).MatchString(value) {
		errors = append(errors, fmt.Errorf(
			"%q must satisfy the format of \"ddd:hh24:mi-ddd:hh24:mi\".", k))
	}
	return
}

func validateOnceADayWindowFormat(v interface{}, k string) (ws []string, errors []error) {
	// valid time format is "hh24:mi"
	validTimeFormat := "([0-1][0-9]|2[0-3]):([0-5][0-9])"
	validTimeFormatConsolidated := "^(" + validTimeFormat + "-" + validTimeFormat + "|)$"

	value := v.(string)
	if !regexp.MustCompile(validTimeFormatConsolidated).MatchString(value) {
		errors = append(errors, fmt.Errorf(
			"%q must satisfy the format of \"hh24:mi-hh24:mi\".", k))
	}
	return
}

func validateRoute53RecordType(v interface{}, k string) (ws []string, errors []error) {
	// Valid Record types
	// SOA, A, TXT, NS, CNAME, MX, NAPTR, PTR, SRV, SPF, AAAA, CAA
	validTypes := map[string]struct{}{
		"SOA":   {},
		"A":     {},
		"TXT":   {},
		"NS":    {},
		"CNAME": {},
		"MX":    {},
		"NAPTR": {},
		"PTR":   {},
		"SRV":   {},
		"SPF":   {},
		"AAAA":  {},
		"CAA":   {},
	}

	value := v.(string)
	if _, ok := validTypes[value]; !ok {
		errors = append(errors, fmt.Errorf(
			"%q must be one of [SOA, A, TXT, NS, CNAME, MX, NAPTR, PTR, SRV, SPF, AAAA, CAA]", k))
	}
	return
}

// Validates that ECS Placement Constraints are set correctly
// Takes type, and expression as strings
func validateAwsEcsPlacementConstraint(constType, constExpr string) error {
	switch constType {
	case "distinctInstance":
		// Expression can be nil for distinctInstance
		return nil
	case "memberOf":
		if constExpr == "" {
			return fmt.Errorf("Expression cannot be nil for 'memberOf' type")
		}
	default:
		return fmt.Errorf("Unknown type provided: %q", constType)
	}
	return nil
}

// http://docs.aws.amazon.com/amazondynamodb/latest/APIReference/API_CreateGlobalTable.html
func validateAwsDynamoDbGlobalTableName(v interface{}, k string) (ws []string, errors []error) {
	value := v.(string)
	if (len(value) > 255) || (len(value) < 3) {
		errors = append(errors, fmt.Errorf("%s length must be between 3 and 255 characters: %q", k, value))
	}
	pattern := `^[a-zA-Z0-9_.-]+$`
	if !regexp.MustCompile(pattern).MatchString(value) {
		errors = append(errors, fmt.Errorf("%s must only include alphanumeric, underscore, period, or hyphen characters: %q", k, value))
	}
	return
}

// Validates that an Ecs placement strategy is set correctly
// Takes type, and field as strings
func validateAwsEcsPlacementStrategy(stratType, stratField string) error {
	switch stratType {
	case "random":
		// random does not need the field attribute set, could error, but it isn't read at the API level
		return nil
	case "spread":
		//  For the spread placement strategy, valid values are instanceId
		// (or host, which has the same effect), or any platform or custom attribute
		// that is applied to a container instance
		// stratField is already cased to a string
		return nil
	case "binpack":
		if stratField != "cpu" && stratField != "memory" {
			return fmt.Errorf("Binpack type requires the field attribute to be either 'cpu' or 'memory'. Got: %s",
				stratField)
		}
	default:
		return fmt.Errorf("Unknown type %s. Must be one of 'random', 'spread', or 'binpack'.", stratType)
	}
	return nil
}

func validateAwsEmrEbsVolumeType(v interface{}, k string) (ws []string, errors []error) {
	validTypes := map[string]struct{}{
		"gp2":      {},
		"io1":      {},
		"standard": {},
	}

	value := v.(string)

	if _, ok := validTypes[value]; !ok {
		errors = append(errors, fmt.Errorf(
			"%q must be one of ['gp2', 'io1', 'standard']", k))
	}
	return
}

func validateAwsEmrInstanceGroupRole(v interface{}, k string) (ws []string, errors []error) {
	validRoles := map[string]struct{}{
		"MASTER": {},
		"CORE":   {},
		"TASK":   {},
	}

	value := v.(string)

	if _, ok := validRoles[value]; !ok {
		errors = append(errors, fmt.Errorf(
			"%q must be one of ['MASTER', 'CORE', 'TASK']", k))
	}
	return
}

func validateAwsEmrCustomAmiId(v interface{}, k string) (ws []string, errors []error) {
	value := v.(string)
	if len(value) > 256 {
		errors = append(errors, fmt.Errorf("%q cannot be longer than 256 characters", k))
	}

	if !regexp.MustCompile(`^ami\-[a-z0-9]+$`).MatchString(value) {
		errors = append(errors, fmt.Errorf(
			"%q must begin with 'ami-' and be comprised of only [a-z0-9]: %v", k, value))
	}

	return
}

func validateSfnActivityName(v interface{}, k string) (ws []string, errors []error) {
	value := v.(string)
	if len(value) > 80 {
		errors = append(errors, fmt.Errorf("%q cannot be longer than 80 characters", k))
	}

	return
}

func validateSfnStateMachineDefinition(v interface{}, k string) (ws []string, errors []error) {
	value := v.(string)
	if len(value) > 1048576 {
		errors = append(errors, fmt.Errorf("%q cannot be longer than 1048576 characters", k))
	}
	return
}

func validateSfnStateMachineName(v interface{}, k string) (ws []string, errors []error) {
	value := v.(string)
	if len(value) > 80 {
		errors = append(errors, fmt.Errorf("%q cannot be longer than 80 characters", k))
	}

	if !regexp.MustCompile(`^[a-zA-Z0-9-_]+$`).MatchString(value) {
		errors = append(errors, fmt.Errorf(
			"%q must be composed with only these characters [a-zA-Z0-9-_]: %v", k, value))
	}
	return
}

func validateDmsCertificateId(v interface{}, k string) (ws []string, es []error) {
	val := v.(string)

	if len(val) > 255 {
		es = append(es, fmt.Errorf("%q must not be longer than 255 characters", k))
	}
	if !regexp.MustCompile("^[a-zA-Z][a-zA-Z0-9-]+$").MatchString(val) {
		es = append(es, fmt.Errorf("%q must start with a letter, only contain alphanumeric characters and hyphens", k))
	}
	if strings.Contains(val, "--") {
		es = append(es, fmt.Errorf("%q must not contain consecutive hyphens", k))
	}
	if strings.HasSuffix(val, "-") {
		es = append(es, fmt.Errorf("%q must not end in a hyphen", k))
	}

	return
}

func validateDmsEndpointId(v interface{}, k string) (ws []string, es []error) {
	val := v.(string)

	if len(val) > 255 {
		es = append(es, fmt.Errorf("%q must not be longer than 255 characters", k))
	}
	if !regexp.MustCompile("^[a-zA-Z][a-zA-Z0-9-]+$").MatchString(val) {
		es = append(es, fmt.Errorf("%q must start with a letter, only contain alphanumeric characters and hyphens", k))
	}
	if strings.Contains(val, "--") {
		es = append(es, fmt.Errorf("%q must not contain consecutive hyphens", k))
	}
	if strings.HasSuffix(val, "-") {
		es = append(es, fmt.Errorf("%q must not end in a hyphen", k))
	}

	return
}

func validateDmsReplicationInstanceId(v interface{}, k string) (ws []string, es []error) {
	val := v.(string)

	if len(val) > 63 {
		es = append(es, fmt.Errorf("%q must not be longer than 63 characters", k))
	}
	if !regexp.MustCompile("^[a-zA-Z][a-zA-Z0-9-]+$").MatchString(val) {
		es = append(es, fmt.Errorf("%q must start with a letter, only contain alphanumeric characters and hyphens", k))
	}
	if strings.Contains(val, "--") {
		es = append(es, fmt.Errorf("%q must not contain consecutive hyphens", k))
	}
	if strings.HasSuffix(val, "-") {
		es = append(es, fmt.Errorf("%q must not end in a hyphen", k))
	}

	return
}

func validateDmsReplicationSubnetGroupId(v interface{}, k string) (ws []string, es []error) {
	val := v.(string)

	if val == "default" {
		es = append(es, fmt.Errorf("%q must not be default", k))
	}
	if len(val) > 255 {
		es = append(es, fmt.Errorf("%q must not be longer than 255 characters", k))
	}
	if !regexp.MustCompile(`^[a-zA-Z0-9. _-]+$`).MatchString(val) {
		es = append(es, fmt.Errorf("%q must only contain alphanumeric characters, periods, spaces, underscores and hyphens", k))
	}

	return
}

func validateDmsReplicationTaskId(v interface{}, k string) (ws []string, es []error) {
	val := v.(string)

	if len(val) > 255 {
		es = append(es, fmt.Errorf("%q must not be longer than 255 characters", k))
	}
	if !regexp.MustCompile("^[a-zA-Z][a-zA-Z0-9-]+$").MatchString(val) {
		es = append(es, fmt.Errorf("%q must start with a letter, only contain alphanumeric characters and hyphens", k))
	}
	if strings.Contains(val, "--") {
		es = append(es, fmt.Errorf("%q must not contain consecutive hyphens", k))
	}
	if strings.HasSuffix(val, "-") {
		es = append(es, fmt.Errorf("%q must not end in a hyphen", k))
	}

	return
}

<<<<<<< HEAD
func validateAppautoscalingCustomizedMetricSpecificationStatistic(v interface{}, k string) (ws []string, errors []error) {
	validStatistic := []string{
		"Average",
		"Minimum",
		"Maximum",
		"SampleCount",
		"Sum",
	}
	statistic := v.(string)
	for _, o := range validStatistic {
		if statistic == o {
=======
func validateConfigRuleSourceOwner(v interface{}, k string) (ws []string, errors []error) {
	validOwners := []string{
		"CUSTOM_LAMBDA",
		"AWS",
	}
	owner := v.(string)
	for _, o := range validOwners {
		if owner == o {
>>>>>>> 4561af60
			return
		}
	}
	errors = append(errors, fmt.Errorf(
<<<<<<< HEAD
		"%q contains an invalid statistic %q. Valid statistic are %q.",
		k, statistic, validStatistic))
	return
}

func validateAppautoscalingPredefinedResourceLabel(v interface{}, k string) (ws []string, errors []error) {
	value := v.(string)
	if len(value) > 1023 {
		errors = append(errors, fmt.Errorf(
			"%q cannot be greater than 1023 characters", k))
	}
	return
}

func validateConfigExecutionFrequency() schema.SchemaValidateFunc {
	return validation.StringInSlice([]string{
		configservice.MaximumExecutionFrequencyOneHour,
		configservice.MaximumExecutionFrequencyThreeHours,
		configservice.MaximumExecutionFrequencySixHours,
		configservice.MaximumExecutionFrequencyTwelveHours,
		configservice.MaximumExecutionFrequencyTwentyFourHours,
	}, false)
=======
		"%q contains an invalid owner %q. Valid owners are %q.",
		k, owner, validOwners))
	return
}

func validateConfigExecutionFrequency(v interface{}, k string) (ws []string, errors []error) {
	validFrequencies := []string{
		"One_Hour",
		"Three_Hours",
		"Six_Hours",
		"Twelve_Hours",
		"TwentyFour_Hours",
	}
	frequency := v.(string)
	for _, f := range validFrequencies {
		if frequency == f {
			return
		}
	}
	errors = append(errors, fmt.Errorf(
		"%q contains an invalid frequency %q. Valid frequencies are %q.",
		k, frequency, validFrequencies))
	return
>>>>>>> 4561af60
}

func validateAccountAlias(v interface{}, k string) (ws []string, es []error) {
	val := v.(string)

	if (len(val) < 3) || (len(val) > 63) {
		es = append(es, fmt.Errorf("%q must contain from 3 to 63 alphanumeric characters or hyphens", k))
	}
	if !regexp.MustCompile("^[a-z0-9][a-z0-9-]+$").MatchString(val) {
		es = append(es, fmt.Errorf("%q must start with an alphanumeric character and only contain lowercase alphanumeric characters and hyphens", k))
	}
	if strings.Contains(val, "--") {
		es = append(es, fmt.Errorf("%q must not contain consecutive hyphens", k))
	}
	if strings.HasSuffix(val, "-") {
		es = append(es, fmt.Errorf("%q must not end in a hyphen", k))
	}
	return
}

func validateIamRolePolicyName(v interface{}, k string) (ws []string, errors []error) {
	// https://github.com/boto/botocore/blob/2485f5c/botocore/data/iam/2010-05-08/service-2.json#L8291-L8296
	value := v.(string)
	if len(value) > 128 {
		errors = append(errors, fmt.Errorf(
			"%q cannot be longer than 128 characters", k))
	}
	if !regexp.MustCompile("^[\\w+=,.@-]+$").MatchString(value) {
		errors = append(errors, fmt.Errorf("%q must match [\\w+=,.@-]", k))
	}
	return
}

func validateIamRolePolicyNamePrefix(v interface{}, k string) (ws []string, errors []error) {
	value := v.(string)
	if len(value) > 100 {
		errors = append(errors, fmt.Errorf(
			"%q cannot be longer than 100 characters", k))
	}
	if !regexp.MustCompile("^[\\w+=,.@-]+$").MatchString(value) {
		errors = append(errors, fmt.Errorf("%q must match [\\w+=,.@-]", k))
	}
	return
}

func validateApiGatewayUsagePlanQuotaSettings(v map[string]interface{}) (errors []error) {
	period := v["period"].(string)
	offset := v["offset"].(int)

	if period == apigateway.QuotaPeriodTypeDay && offset != 0 {
		errors = append(errors, fmt.Errorf("Usage Plan quota offset must be zero in the DAY period"))
	}

	if period == apigateway.QuotaPeriodTypeWeek && (offset < 0 || offset > 6) {
		errors = append(errors, fmt.Errorf("Usage Plan quota offset must be between 0 and 6 inclusive in the WEEK period"))
	}

	if period == apigateway.QuotaPeriodTypeMonth && (offset < 0 || offset > 27) {
		errors = append(errors, fmt.Errorf("Usage Plan quota offset must be between 0 and 27 inclusive in the MONTH period"))
	}

	return
}

func validateDbSubnetGroupName(v interface{}, k string) (ws []string, errors []error) {
	value := v.(string)
	if !regexp.MustCompile(`^[ .0-9a-z-_]+$`).MatchString(value) {
		errors = append(errors, fmt.Errorf(
			"only lowercase alphanumeric characters, hyphens, underscores, periods, and spaces allowed in %q", k))
	}
	if len(value) > 255 {
		errors = append(errors, fmt.Errorf(
			"%q cannot be longer than 255 characters", k))
	}
	if regexp.MustCompile(`(?i)^default$`).MatchString(value) {
		errors = append(errors, fmt.Errorf(
			"%q is not allowed as %q", "Default", k))
	}
	return
}

func validateDbSubnetGroupNamePrefix(v interface{}, k string) (ws []string, errors []error) {
	value := v.(string)
	if !regexp.MustCompile(`^[ .0-9a-z-_]+$`).MatchString(value) {
		errors = append(errors, fmt.Errorf(
			"only lowercase alphanumeric characters, hyphens, underscores, periods, and spaces allowed in %q", k))
	}
	if len(value) > 229 {
		errors = append(errors, fmt.Errorf(
			"%q cannot be longer than 229 characters", k))
	}
	return
}

func validateDbOptionGroupName(v interface{}, k string) (ws []string, errors []error) {
	value := v.(string)
	if !regexp.MustCompile(`^[a-z]`).MatchString(value) {
		errors = append(errors, fmt.Errorf(
			"first character of %q must be a letter", k))
	}
	if !regexp.MustCompile(`^[0-9a-z-]+$`).MatchString(value) {
		errors = append(errors, fmt.Errorf(
			"only lowercase alphanumeric characters and hyphens allowed in %q", k))
	}
	if regexp.MustCompile(`--`).MatchString(value) {
		errors = append(errors, fmt.Errorf(
			"%q cannot contain two consecutive hyphens", k))
	}
	if regexp.MustCompile(`-$`).MatchString(value) {
		errors = append(errors, fmt.Errorf(
			"%q cannot end with a hyphen", k))
	}
	if len(value) > 255 {
		errors = append(errors, fmt.Errorf(
			"%q cannot be greater than 255 characters", k))
	}
	return
}

func validateDbOptionGroupNamePrefix(v interface{}, k string) (ws []string, errors []error) {
	value := v.(string)
	if !regexp.MustCompile(`^[a-z]`).MatchString(value) {
		errors = append(errors, fmt.Errorf(
			"first character of %q must be a letter", k))
	}
	if !regexp.MustCompile(`^[0-9a-z-]+$`).MatchString(value) {
		errors = append(errors, fmt.Errorf(
			"only alphanumeric characters and hyphens allowed in %q", k))
	}
	if regexp.MustCompile(`--`).MatchString(value) {
		errors = append(errors, fmt.Errorf(
			"%q cannot contain two consecutive hyphens", k))
	}
	if len(value) > 229 {
		errors = append(errors, fmt.Errorf(
			"%q cannot be greater than 229 characters", k))
	}
	return
}

func validateAwsLbTargetGroupName(v interface{}, k string) (ws []string, errors []error) {
	name := v.(string)
	if len(name) > 32 {
		errors = append(errors, fmt.Errorf("%q (%q) cannot be longer than '32' characters", k, name))
	}
	return
}

func validateAwsLbTargetGroupNamePrefix(v interface{}, k string) (ws []string, errors []error) {
	name := v.(string)
	if len(name) > 6 {
		errors = append(errors, fmt.Errorf("%q (%q) cannot be longer than '6' characters", k, name))
	}
	return
}

func validateOpenIdURL(v interface{}, k string) (ws []string, errors []error) {
	value := v.(string)
	u, err := url.Parse(value)
	if err != nil {
		errors = append(errors, fmt.Errorf("%q has to be a valid URL", k))
		return
	}
	if u.Scheme != "https" {
		errors = append(errors, fmt.Errorf("%q has to use HTTPS scheme (i.e. begin with https://)", k))
	}
	if len(u.Query()) > 0 {
		errors = append(errors, fmt.Errorf("%q cannot contain query parameters per the OIDC standard", k))
	}
	return
}

func validateAwsKmsName(v interface{}, k string) (ws []string, es []error) {
	value := v.(string)
	if !regexp.MustCompile(`^(alias\/)[a-zA-Z0-9:/_-]+$`).MatchString(value) {
		es = append(es, fmt.Errorf(
			"%q must begin with 'alias/' and be comprised of only [a-zA-Z0-9:/_-]", k))
	}
	return
}

func validateCognitoIdentityPoolName(v interface{}, k string) (ws []string, errors []error) {
	val := v.(string)
	if !regexp.MustCompile("^[\\w _]+$").MatchString(val) {
		errors = append(errors, fmt.Errorf("%q must contain only alphanumeric characters and spaces", k))
	}

	return
}

func validateCognitoProviderDeveloperName(v interface{}, k string) (ws []string, errors []error) {
	value := v.(string)
	if len(value) > 100 {
		errors = append(errors, fmt.Errorf("%q cannot be longer than 100 characters", k))
	}

	if !regexp.MustCompile("^[\\w._-]+$").MatchString(value) {
		errors = append(errors, fmt.Errorf("%q must contain only alphanumeric characters, dots, underscores and hyphens", k))
	}

	return
}

func validateCognitoSupportedLoginProviders(v interface{}, k string) (ws []string, errors []error) {
	value := v.(string)
	if len(value) < 1 {
		errors = append(errors, fmt.Errorf("%q cannot be less than 1 character", k))
	}

	if len(value) > 128 {
		errors = append(errors, fmt.Errorf("%q cannot be longer than 128 characters", k))
	}

	if !regexp.MustCompile("^[\\w.;_/-]+$").MatchString(value) {
		errors = append(errors, fmt.Errorf("%q must contain only alphanumeric characters, dots, semicolons, underscores, slashes and hyphens", k))
	}

	return
}

func validateCognitoIdentityProvidersClientId(v interface{}, k string) (ws []string, errors []error) {
	value := v.(string)
	if len(value) < 1 {
		errors = append(errors, fmt.Errorf("%q cannot be less than 1 character", k))
	}

	if len(value) > 128 {
		errors = append(errors, fmt.Errorf("%q cannot be longer than 128 characters", k))
	}

	if !regexp.MustCompile("^[\\w_]+$").MatchString(value) {
		errors = append(errors, fmt.Errorf("%q must contain only alphanumeric characters and underscores", k))
	}

	return
}

func validateCognitoIdentityProvidersProviderName(v interface{}, k string) (ws []string, errors []error) {
	value := v.(string)
	if len(value) < 1 {
		errors = append(errors, fmt.Errorf("%q cannot be less than 1 character", k))
	}

	if len(value) > 128 {
		errors = append(errors, fmt.Errorf("%q cannot be longer than 128 characters", k))
	}

	if !regexp.MustCompile("^[\\w._:/-]+$").MatchString(value) {
		errors = append(errors, fmt.Errorf("%q must contain only alphanumeric characters, dots, underscores, colons, slashes and hyphens", k))
	}

	return
}

func validateCognitoUserGroupName(v interface{}, k string) (ws []string, es []error) {
	value := v.(string)
	if len(value) < 1 {
		es = append(es, fmt.Errorf("%q cannot be less than 1 character", k))
	}

	if len(value) > 128 {
		es = append(es, fmt.Errorf("%q cannot be longer than 128 character", k))
	}

	if !regexp.MustCompile(`[\p{L}\p{M}\p{S}\p{N}\p{P}]+`).MatchString(value) {
		es = append(es, fmt.Errorf("%q must satisfy regular expression pattern: [\\p{L}\\p{M}\\p{S}\\p{N}\\p{P}]+", k))
	}
	return
}

func validateCognitoUserPoolEmailVerificationMessage(v interface{}, k string) (ws []string, es []error) {
	value := v.(string)
	if len(value) < 6 {
		es = append(es, fmt.Errorf("%q cannot be less than 6 characters", k))
	}

	if len(value) > 20000 {
		es = append(es, fmt.Errorf("%q cannot be longer than 20000 characters", k))
	}

	if !regexp.MustCompile(`[\p{L}\p{M}\p{S}\p{N}\p{P}\s*]*\{####\}[\p{L}\p{M}\p{S}\p{N}\p{P}\s*]*`).MatchString(value) {
		es = append(es, fmt.Errorf("%q does not contain {####}", k))
	}
	return
}

func validateCognitoUserPoolEmailVerificationSubject(v interface{}, k string) (ws []string, es []error) {
	value := v.(string)
	if len(value) < 6 {
		es = append(es, fmt.Errorf("%q cannot be less than 6 characters", k))
	}

	if len(value) > 140 {
		es = append(es, fmt.Errorf("%q cannot be longer than 140 characters", k))
	}

	if !regexp.MustCompile(`[\p{L}\p{M}\p{S}\p{N}\p{P}\s]+`).MatchString(value) {
		es = append(es, fmt.Errorf("%q can be composed of any kind of letter, symbols, numeric character, punctuation and whitespaces", k))
	}
	return
}

func validateCognitoUserPoolId(v interface{}, k string) (ws []string, es []error) {
	value := v.(string)
	if !regexp.MustCompile(`^[\w-]+_[0-9a-zA-Z]+$`).MatchString(value) {
		es = append(es, fmt.Errorf("%q must be the region name followed by an underscore and then alphanumeric pattern", k))
	}
	return
}

func validateCognitoUserPoolMfaConfiguration(v interface{}, k string) (ws []string, es []error) {
	value := v.(string)

	valid := map[string]bool{
		cognitoidentityprovider.UserPoolMfaTypeOff:      true,
		cognitoidentityprovider.UserPoolMfaTypeOn:       true,
		cognitoidentityprovider.UserPoolMfaTypeOptional: true,
	}
	if !valid[value] {
		es = append(es, fmt.Errorf(
			"%q must be equal to OFF, ON, or OPTIONAL", k))
	}
	return
}

func validateCognitoUserPoolSmsAuthenticationMessage(v interface{}, k string) (ws []string, es []error) {
	value := v.(string)
	if len(value) < 6 {
		es = append(es, fmt.Errorf("%q cannot be less than 6 characters", k))
	}

	if len(value) > 140 {
		es = append(es, fmt.Errorf("%q cannot be longer than 140 characters", k))
	}

	if !regexp.MustCompile(`.*\{####\}.*`).MatchString(value) {
		es = append(es, fmt.Errorf("%q does not contain {####}", k))
	}
	return
}

func validateCognitoUserPoolSmsVerificationMessage(v interface{}, k string) (ws []string, es []error) {
	value := v.(string)
	if len(value) < 6 {
		es = append(es, fmt.Errorf("%q cannot be less than 6 characters", k))
	}

	if len(value) > 140 {
		es = append(es, fmt.Errorf("%q cannot be longer than 140 characters", k))
	}

	if !regexp.MustCompile(`.*\{####\}.*`).MatchString(value) {
		es = append(es, fmt.Errorf("%q does not contain {####}", k))
	}
	return
}

func validateCognitoUserPoolAliasAttribute(v interface{}, k string) (ws []string, es []error) {
	validValues := []string{
		cognitoidentityprovider.AliasAttributeTypeEmail,
		cognitoidentityprovider.AliasAttributeTypePhoneNumber,
		cognitoidentityprovider.AliasAttributeTypePreferredUsername,
	}
	period := v.(string)
	for _, f := range validValues {
		if period == f {
			return
		}
	}
	es = append(es, fmt.Errorf(
		"%q contains an invalid alias attribute %q. Valid alias attributes are %q.",
		k, period, validValues))
	return
}

func validateCognitoUserPoolAutoVerifiedAttribute(v interface{}, k string) (ws []string, es []error) {
	validValues := []string{
		cognitoidentityprovider.VerifiedAttributeTypePhoneNumber,
		cognitoidentityprovider.VerifiedAttributeTypeEmail,
	}
	period := v.(string)
	for _, f := range validValues {
		if period == f {
			return
		}
	}
	es = append(es, fmt.Errorf(
		"%q contains an invalid verified attribute %q. Valid verified attributes are %q.",
		k, period, validValues))
	return
}

func validateCognitoUserPoolClientAuthFlows(v interface{}, k string) (ws []string, es []error) {
	validValues := []string{
		cognitoidentityprovider.AuthFlowTypeAdminNoSrpAuth,
		cognitoidentityprovider.AuthFlowTypeCustomAuth,
	}
	period := v.(string)
	for _, f := range validValues {
		if period == f {
			return
		}
	}
	es = append(es, fmt.Errorf(
		"%q contains an invalid auth flow %q. Valid auth flows are %q.",
		k, period, validValues))
	return
}

func validateCognitoUserPoolTemplateDefaultEmailOption(v interface{}, k string) (ws []string, es []error) {
	validValues := []string{
		cognitoidentityprovider.DefaultEmailOptionTypeConfirmWithLink,
		cognitoidentityprovider.DefaultEmailOptionTypeConfirmWithCode,
	}
	period := v.(string)
	for _, f := range validValues {
		if period == f {
			return
		}
	}
	es = append(es, fmt.Errorf(
		"%q contains an invalid template default email option %q. Valid template default email options are %q.",
		k, period, validValues))
	return
}

func validateCognitoUserPoolTemplateEmailMessage(v interface{}, k string) (ws []string, es []error) {
	value := v.(string)
	if len(value) < 6 {
		es = append(es, fmt.Errorf("%q cannot be less than 6 characters", k))
	}

	if len(value) > 20000 {
		es = append(es, fmt.Errorf("%q cannot be longer than 20000 characters", k))
	}

	if !regexp.MustCompile(`[\p{L}\p{M}\p{S}\p{N}\p{P}\s*]*\{####\}[\p{L}\p{M}\p{S}\p{N}\p{P}\s*]*`).MatchString(value) {
		es = append(es, fmt.Errorf("%q does not contain {####}", k))
	}
	return
}

func validateCognitoUserPoolTemplateEmailMessageByLink(v interface{}, k string) (ws []string, es []error) {
	value := v.(string)
	if len(value) < 1 {
		es = append(es, fmt.Errorf("%q cannot be less than 1 character", k))
	}

	if len(value) > 140 {
		es = append(es, fmt.Errorf("%q cannot be longer than 140 characters", k))
	}

	if !regexp.MustCompile(`[\p{L}\p{M}\p{S}\p{N}\p{P}\s*]*\{##[\p{L}\p{M}\p{S}\p{N}\p{P}\s*]*##\}[\p{L}\p{M}\p{S}\p{N}\p{P}\s*]*`).MatchString(value) {
		es = append(es, fmt.Errorf("%q must satisfy regular expression pattern: [\\p{L}\\p{M}\\p{S}\\p{N}\\p{P}\\s*]*\\{##[\\p{L}\\p{M}\\p{S}\\p{N}\\p{P}\\s*]*##\\}[\\p{L}\\p{M}\\p{S}\\p{N}\\p{P}\\s*]*", k))
	}
	return
}

func validateCognitoUserPoolTemplateEmailSubject(v interface{}, k string) (ws []string, es []error) {
	value := v.(string)
	if len(value) < 1 {
		es = append(es, fmt.Errorf("%q cannot be less than 1 character", k))
	}

	if len(value) > 140 {
		es = append(es, fmt.Errorf("%q cannot be longer than 140 characters", k))
	}

	if !regexp.MustCompile(`[\p{L}\p{M}\p{S}\p{N}\p{P}\s]+`).MatchString(value) {
		es = append(es, fmt.Errorf("%q must satisfy regular expression pattern: [\\p{L}\\p{M}\\p{S}\\p{N}\\p{P}\\s]+", k))
	}
	return
}

func validateCognitoUserPoolTemplateEmailSubjectByLink(v interface{}, k string) (ws []string, es []error) {
	value := v.(string)
	if len(value) < 1 {
		es = append(es, fmt.Errorf("%q cannot be less than 1 character", k))
	}

	if len(value) > 140 {
		es = append(es, fmt.Errorf("%q cannot be longer than 140 characters", k))
	}

	if !regexp.MustCompile(`[\p{L}\p{M}\p{S}\p{N}\p{P}\s]+`).MatchString(value) {
		es = append(es, fmt.Errorf("%q must satisfy regular expression pattern: [\\p{L}\\p{M}\\p{S}\\p{N}\\p{P}\\s]+", k))
	}
	return
}

func validateCognitoUserPoolTemplateSmsMessage(v interface{}, k string) (ws []string, es []error) {
	value := v.(string)
	if len(value) < 6 {
		es = append(es, fmt.Errorf("%q cannot be less than 6 characters", k))
	}

	if len(value) > 140 {
		es = append(es, fmt.Errorf("%q cannot be longer than 140 characters", k))
	}

	if !regexp.MustCompile(`.*\{####\}.*`).MatchString(value) {
		es = append(es, fmt.Errorf("%q does not contain {####}", k))
	}
	return
}

func validateCognitoUserPoolInviteTemplateEmailMessage(v interface{}, k string) (ws []string, es []error) {
	value := v.(string)
	if len(value) < 6 {
		es = append(es, fmt.Errorf("%q cannot be less than 6 characters", k))
	}

	if len(value) > 20000 {
		es = append(es, fmt.Errorf("%q cannot be longer than 20000 characters", k))
	}

	if !regexp.MustCompile(`[\p{L}\p{M}\p{S}\p{N}\p{P}\s*]*\{####\}[\p{L}\p{M}\p{S}\p{N}\p{P}\s*]*`).MatchString(value) {
		es = append(es, fmt.Errorf("%q does not contain {####}", k))
	}

	if !regexp.MustCompile(`.*\{username\}.*`).MatchString(value) {
		es = append(es, fmt.Errorf("%q does not contain {username}", k))
	}
	return
}

func validateCognitoUserPoolInviteTemplateSmsMessage(v interface{}, k string) (ws []string, es []error) {
	value := v.(string)
	if len(value) < 6 {
		es = append(es, fmt.Errorf("%q cannot be less than 6 characters", k))
	}

	if len(value) > 140 {
		es = append(es, fmt.Errorf("%q cannot be longer than 140 characters", k))
	}

	if !regexp.MustCompile(`.*\{####\}.*`).MatchString(value) {
		es = append(es, fmt.Errorf("%q does not contain {####}", k))
	}

	if !regexp.MustCompile(`.*\{username\}.*`).MatchString(value) {
		es = append(es, fmt.Errorf("%q does not contain {username}", k))
	}
	return
}

func validateCognitoUserPoolReplyEmailAddress(v interface{}, k string) (ws []string, errors []error) {
	value := v.(string)

	if !regexp.MustCompile(`[\p{L}\p{M}\p{S}\p{N}\p{P}]+@[\p{L}\p{M}\p{S}\p{N}\p{P}]+`).MatchString(value) {
		errors = append(errors, fmt.Errorf(
			"%q must satisfy regular expression pattern: [\\p{L}\\p{M}\\p{S}\\p{N}\\p{P}]+@[\\p{L}\\p{M}\\p{S}\\p{N}\\p{P}]+", k))
	}
	return
}

func validateCognitoUserPoolSchemaName(v interface{}, k string) (ws []string, es []error) {
	value := v.(string)
	if len(value) < 1 {
		es = append(es, fmt.Errorf("%q cannot be less than 1 character", k))
	}

	if len(value) > 20 {
		es = append(es, fmt.Errorf("%q cannot be longer than 20 character", k))
	}

	if !regexp.MustCompile(`[\p{L}\p{M}\p{S}\p{N}\p{P}]+`).MatchString(value) {
		es = append(es, fmt.Errorf("%q must satisfy regular expression pattern: [\\p{L}\\p{M}\\p{S}\\p{N}\\p{P}]+", k))
	}
	return
}

func validateCognitoUserPoolClientURL(v interface{}, k string) (ws []string, es []error) {
	value := v.(string)
	if len(value) < 1 {
		es = append(es, fmt.Errorf("%q cannot be less than 1 character", k))
	}

	if len(value) > 1024 {
		es = append(es, fmt.Errorf("%q cannot be longer than 1024 character", k))
	}

	if !regexp.MustCompile(`[\p{L}\p{M}\p{S}\p{N}\p{P}]+`).MatchString(value) {
		es = append(es, fmt.Errorf("%q must satisfy regular expression pattern: [\\p{L}\\p{M}\\p{S}\\p{N}\\p{P}]+", k))
	}
	return
}

func validateWafMetricName(v interface{}, k string) (ws []string, errors []error) {
	value := v.(string)
	if !regexp.MustCompile(`^[0-9A-Za-z]+$`).MatchString(value) {
		errors = append(errors, fmt.Errorf(
			"Only alphanumeric characters allowed in %q: %q",
			k, value))
	}
	return
}

func validateIamRoleDescription(v interface{}, k string) (ws []string, errors []error) {
	value := v.(string)

	if len(value) > 1000 {
		errors = append(errors, fmt.Errorf("%q cannot be longer than 1000 characters", k))
	}

	if !regexp.MustCompile(`[\p{L}\p{M}\p{Z}\p{S}\p{N}\p{P}]*`).MatchString(value) {
		errors = append(errors, fmt.Errorf(
			"Only alphanumeric & accented characters allowed in %q: %q (Must satisfy regular expression pattern: [\\p{L}\\p{M}\\p{Z}\\p{S}\\p{N}\\p{P}]*)",
			k, value))
	}
	return
}

func validateAwsSSMName(v interface{}, k string) (ws []string, errors []error) {
	// http://docs.aws.amazon.com/systems-manager/latest/APIReference/API_CreateDocument.html#EC2-CreateDocument-request-Name
	value := v.(string)

	if !regexp.MustCompile(`^[a-zA-Z0-9_\-.]{3,128}$`).MatchString(value) {
		errors = append(errors, fmt.Errorf(
			"Only alphanumeric characters, hyphens, dots & underscores allowed in %q: %q (Must satisfy regular expression pattern: ^[a-zA-Z0-9_\\-.]{3,128}$)",
			k, value))
	}

	return
}

func validateSsmParameterType(v interface{}, k string) (ws []string, errors []error) {
	value := v.(string)
	types := map[string]bool{
		"String":       true,
		"StringList":   true,
		"SecureString": true,
	}

	if !types[value] {
		errors = append(errors, fmt.Errorf("Parameter type %s is invalid. Valid types are String, StringList or SecureString", value))
	}
	return
}

func validateBatchName(v interface{}, k string) (ws []string, errors []error) {
	value := v.(string)
	if !regexp.MustCompile(`^[0-9a-zA-Z]{1}[0-9a-zA-Z_\-]{0,127}$`).MatchString(value) {
		errors = append(errors, fmt.Errorf("%q (%q) must be up to 128 letters (uppercase and lowercase), numbers, underscores and dashes, and must start with an alphanumeric.", k, v))
	}
	return
}

func validateSecurityGroupRuleDescription(v interface{}, k string) (ws []string, errors []error) {
	value := v.(string)
	if len(value) > 255 {
		errors = append(errors, fmt.Errorf(
			"%q cannot be longer than 255 characters: %q", k, value))
	}

	// https://docs.aws.amazon.com/AWSEC2/latest/APIReference/API_IpRange.html. Note that
	// "" is an allowable description value.
	pattern := `^[A-Za-z0-9 \.\_\-\:\/\(\)\#\,\@\[\]\+\=\;\{\}\!\$\*]*$`
	if !regexp.MustCompile(pattern).MatchString(value) {
		errors = append(errors, fmt.Errorf(
			"%q doesn't comply with restrictions (%q): %q",
			k, pattern, value))
	}
	return
}

func validateIoTTopicRuleName(v interface{}, s string) ([]string, []error) {
	name := v.(string)
	if len(name) < 1 || len(name) > 128 {
		return nil, []error{fmt.Errorf("Name must between 1 and 128 characters long")}
	}

	matched, err := regexp.MatchReader("^[a-zA-Z0-9_]+$", strings.NewReader(name))

	if err != nil {
		return nil, []error{err}
	}

	if !matched {
		return nil, []error{fmt.Errorf("Name must match the pattern ^[a-zA-Z0-9_]+$")}
	}

	return nil, nil
}

func validateIoTTopicRuleCloudWatchAlarmStateValue(v interface{}, s string) ([]string, []error) {
	switch v.(string) {
	case
		"OK",
		"ALARM",
		"INSUFFICIENT_DATA":
		return nil, nil
	}

	return nil, []error{fmt.Errorf("State must be one of OK, ALARM, or INSUFFICIENT_DATA")}
}

func validateIoTTopicRuleCloudWatchMetricTimestamp(v interface{}, s string) ([]string, []error) {
	dateString := v.(string)

	// https://docs.aws.amazon.com/iot/latest/apireference/API_CloudwatchMetricAction.html
	if _, err := time.Parse(time.RFC3339, dateString); err != nil {
		return nil, []error{err}
	}
	return nil, nil
}

func validateIoTTopicRuleElasticSearchEndpoint(v interface{}, k string) (ws []string, errors []error) {
	value := v.(string)

	// https://docs.aws.amazon.com/iot/latest/apireference/API_ElasticsearchAction.html
	if !regexp.MustCompile(`https?://.*`).MatchString(value) {
		errors = append(errors, fmt.Errorf(
			"%q should be an URL: %q",
			k, value))
	}
	return
}

func validateServiceCatalogPortfolioName(v interface{}, k string) (ws []string, errors []error) {
	value := v.(string)
	if (len(value) > 20) || (len(value) == 0) {
		errors = append(errors, fmt.Errorf("Service catalog name must be between 1 and 20 characters."))
	}
	return
}

func validateServiceCatalogPortfolioDescription(v interface{}, k string) (ws []string, errors []error) {
	value := v.(string)
	if len(value) > 2000 {
		errors = append(errors, fmt.Errorf("Service catalog description must be less than 2000 characters."))
	}
	return
}

func validateServiceCatalogPortfolioProviderName(v interface{}, k string) (ws []string, errors []error) {
	value := v.(string)
	if (len(value) > 20) || (len(value) == 0) {
		errors = append(errors, fmt.Errorf("Service catalog provider name must be between 1 and 20 characters."))
	}
	return
}

func validateSesTemplateName(v interface{}, k string) (ws []string, errors []error) {
	value := v.(string)
	if (len(value) > 64) || (len(value) == 0) {
		errors = append(errors, fmt.Errorf("SES template name must be between 1 and 64 characters."))
	}
	return
}

func validateSesTemplateHtml(v interface{}, k string) (ws []string, errors []error) {
	value := v.(string)
	if len(value) > 512000 {
		errors = append(errors, fmt.Errorf("SES template must be less than 500KB in size, including both the text and HTML parts."))
	}
	return
}

func validateSesTemplateText(v interface{}, k string) (ws []string, errors []error) {
	value := v.(string)
	if len(value) > 512000 {
		errors = append(errors, fmt.Errorf("SES template must be less than 500KB in size, including both the text and HTML parts."))
	}

	return
}

func validateCognitoRoleMappingsAmbiguousRoleResolutionAgainstType(v map[string]interface{}) (errors []error) {
	t := v["type"].(string)
	isRequired := t == cognitoidentity.RoleMappingTypeToken || t == cognitoidentity.RoleMappingTypeRules

	if value, ok := v["ambiguous_role_resolution"]; (!ok || value == "") && isRequired {
		errors = append(errors, fmt.Errorf("Ambiguous Role Resolution must be defined when \"type\" equals \"Token\" or \"Rules\""))
	}

	return
}

func validateCognitoRoleMappingsRulesConfiguration(v map[string]interface{}) (errors []error) {
	t := v["type"].(string)
	valLength := 0
	if value, ok := v["mapping_rule"]; ok {
		valLength = len(value.([]interface{}))
	}

	if (valLength == 0) && t == cognitoidentity.RoleMappingTypeRules {
		errors = append(errors, fmt.Errorf("mapping_rule is required for Rules"))
	}

	if (valLength > 0) && t == cognitoidentity.RoleMappingTypeToken {
		errors = append(errors, fmt.Errorf("mapping_rule must not be set for Token based role mapping"))
	}

	return
}

func validateCognitoRoleMappingsRulesClaim(v interface{}, k string) (ws []string, errors []error) {
	value := v.(string)

	if !regexp.MustCompile("^[\\p{L}\\p{M}\\p{S}\\p{N}\\p{P}]+$").MatchString(value) {
		errors = append(errors, fmt.Errorf("%q must contain only alphanumeric characters, dots, underscores, colons, slashes and hyphens", k))
	}

	return
}

// Validates that either authenticated or unauthenticated is defined
func validateCognitoRoles(v map[string]interface{}, k string) (errors []error) {
	_, hasAuthenticated := v["authenticated"].(string)
	_, hasUnauthenticated := v["unauthenticated"].(string)

	if !hasAuthenticated && !hasUnauthenticated {
		errors = append(errors, fmt.Errorf("%q: Either \"authenticated\" or \"unauthenticated\" must be defined", k))
	}

	return
}

func validateCognitoUserPoolDomain(v interface{}, k string) (ws []string, errors []error) {
	value := v.(string)
	if !regexp.MustCompile(`^[a-z0-9](?:[a-z0-9\-]{0,61}[a-z0-9])?$`).MatchString(value) {
		errors = append(errors, fmt.Errorf(
			"only lowercase alphanumeric characters and hyphens (max length 63 chars) allowed in %q", k))
	}
	return
}

func validateDxConnectionBandWidth(v interface{}, k string) (ws []string, errors []error) {
	val, ok := v.(string)
	if !ok {
		errors = append(errors, fmt.Errorf("expected type of %s to be string", k))
		return
	}

	validBandWidth := []string{"1Gbps", "10Gbps"}
	for _, str := range validBandWidth {
		if val == str {
			return
		}
	}

	errors = append(errors, fmt.Errorf("expected %s to be one of %v, got %s", k, validBandWidth, val))
	return
}

func validateKmsKey(v interface{}, k string) (ws []string, errors []error) {
	value := v.(string)
	arnPrefixPattern := `arn:[^:]+:kms:[^:]+:[^:]+:`
	keyIdPattern := "[A-Za-z0-9-]+"
	keyArnPattern := arnPrefixPattern + "key/" + keyIdPattern
	aliasNamePattern := "alias/[a-zA-Z0-9:/_-]+"
	aliasArnPattern := arnPrefixPattern + aliasNamePattern
	if !regexp.MustCompile(fmt.Sprintf("^%s$", keyIdPattern)).MatchString(value) &&
		!regexp.MustCompile(fmt.Sprintf("^%s$", keyArnPattern)).MatchString(value) &&
		!regexp.MustCompile(fmt.Sprintf("^%s$", aliasNamePattern)).MatchString(value) &&
		!regexp.MustCompile(fmt.Sprintf("^%s$", aliasArnPattern)).MatchString(value) {
		errors = append(errors, fmt.Errorf("%q must be one of the following patterns: %s, %s, %s or %s", k, keyIdPattern, keyArnPattern, aliasNamePattern, aliasArnPattern))
	}
	return
}

func validateAwsElastiCacheReplicationGroupAuthToken(v interface{}, k string) (ws []string, errors []error) {
	value := v.(string)
	if (len(value) < 16) || (len(value) > 128) {
		errors = append(errors, fmt.Errorf(
			"%q must contain from 16 to 128 alphanumeric characters or symbols (excluding @, \", and /)", k))
	}
	if !regexp.MustCompile(`^[^@"\/]+$`).MatchString(value) {
		errors = append(errors, fmt.Errorf(
			"only alphanumeric characters or symbols (excluding @, \", and /) allowed in %q", k))
	}
	return
}

func validateGameliftOperatingSystem(v interface{}, k string) (ws []string, errors []error) {
	value := v.(string)
	operatingSystems := map[string]bool{
		gamelift.OperatingSystemAmazonLinux: true,
		gamelift.OperatingSystemWindows2012: true,
	}

	if !operatingSystems[value] {
		errors = append(errors, fmt.Errorf("%q must be a valid operating system value: %q", k, value))
	}
	return
}

func validateGuardDutyIpsetFormat(v interface{}, k string) (ws []string, errors []error) {
	value := v.(string)
	validType := []string{
		guardduty.IpSetFormatTxt,
		guardduty.IpSetFormatStix,
		guardduty.IpSetFormatOtxCsv,
		guardduty.IpSetFormatAlienVault,
		guardduty.IpSetFormatProofPoint,
		guardduty.IpSetFormatFireEye,
	}
	for _, str := range validType {
		if value == str {
			return
		}
	}
	errors = append(errors, fmt.Errorf("expected %s to be one of %v, got %s", k, validType, value))
	return
}

func validateGuardDutyThreatIntelSetFormat(v interface{}, k string) (ws []string, errors []error) {
	value := v.(string)
	validType := []string{
		guardduty.ThreatIntelSetFormatTxt,
		guardduty.ThreatIntelSetFormatStix,
		guardduty.ThreatIntelSetFormatOtxCsv,
		guardduty.ThreatIntelSetFormatAlienVault,
		guardduty.ThreatIntelSetFormatProofPoint,
		guardduty.ThreatIntelSetFormatFireEye,
	}
	for _, str := range validType {
		if value == str {
			return
		}
	}
	errors = append(errors, fmt.Errorf("expected %s to be one of %v, got %s", k, validType, value))
	return
}

func validateDynamoDbStreamSpec(d *schema.ResourceDiff) error {
	enabled := d.Get("stream_enabled").(bool)
	if enabled {
		if v, ok := d.GetOk("stream_view_type"); ok {
			value := v.(string)
			if len(value) == 0 {
				return errors.New("stream_view_type must be non-empty when stream_enabled = true")
			}
			return nil
		}
		return errors.New("stream_view_type is required when stream_enabled = true")
	}
	return nil
}

func validateVpcEndpointType(v interface{}, k string) (ws []string, errors []error) {
	return validateStringIn(ec2.VpcEndpointTypeGateway, ec2.VpcEndpointTypeInterface)(v, k)
}

func validateStringIn(validValues ...string) schema.SchemaValidateFunc {
	return func(v interface{}, k string) (ws []string, errors []error) {
		value := v.(string)
		for _, s := range validValues {
			if value == s {
				return
			}
		}
		errors = append(errors, fmt.Errorf(
			"%q contains an invalid value %q. Valid values are %q.",
			k, value, validValues))
		return
	}
}

func validateAmazonSideAsn(v interface{}, k string) (ws []string, errors []error) {
	value := v.(string)

	// http://docs.aws.amazon.com/AWSEC2/latest/APIReference/API_CreateVpnGateway.html
	asn, err := strconv.ParseInt(value, 10, 64)
	if err != nil {
		errors = append(errors, fmt.Errorf("%q (%q) must be a 64-bit integer", k, v))
		return
	}

	if (asn < 64512) || (asn > 65534 && asn < 4200000000) || (asn > 4294967294) {
		errors = append(errors, fmt.Errorf("%q (%q) must be in the range 64512 to 65534 or 4200000000 to 4294967294", k, v))
	}
	return
}

func validateIotThingTypeName(v interface{}, k string) (ws []string, errors []error) {
	value := v.(string)
	if !regexp.MustCompile(`[a-zA-Z0-9:_-]+`).MatchString(value) {
		errors = append(errors, fmt.Errorf(
			"only alphanumeric characters, colons, underscores and hyphens allowed in %q", k))
	}
	return
}

func validateIotThingTypeDescription(v interface{}, k string) (ws []string, errors []error) {
	value := v.(string)
	if len(value) > 2028 {
		errors = append(errors, fmt.Errorf(
			"%q cannot be longer than 2028 characters", k))
	}
	if !regexp.MustCompile(`[\\p{Graph}\\x20]*`).MatchString(value) {
		errors = append(errors, fmt.Errorf(
			"%q must match pattern [\\p{Graph}\\x20]*", k))
	}
	return
}

func validateIotThingTypeSearchableAttribute(v interface{}, k string) (ws []string, errors []error) {
	value := v.(string)
	if len(value) > 128 {
		errors = append(errors, fmt.Errorf(
			"%q cannot be longer than 128 characters", k))
	}
	if !regexp.MustCompile(`[a-zA-Z0-9_.,@/:#-]+`).MatchString(value) {
		errors = append(errors, fmt.Errorf(
			"only alphanumeric characters, underscores, dots, commas, arobases, slashes, colons, hashes and hyphens allowed in %q", k))
	}
	return
}<|MERGE_RESOLUTION|>--- conflicted
+++ resolved
@@ -1075,47 +1075,6 @@
 	return
 }
 
-<<<<<<< HEAD
-func validateAppautoscalingCustomizedMetricSpecificationStatistic(v interface{}, k string) (ws []string, errors []error) {
-	validStatistic := []string{
-		"Average",
-		"Minimum",
-		"Maximum",
-		"SampleCount",
-		"Sum",
-	}
-	statistic := v.(string)
-	for _, o := range validStatistic {
-		if statistic == o {
-=======
-func validateConfigRuleSourceOwner(v interface{}, k string) (ws []string, errors []error) {
-	validOwners := []string{
-		"CUSTOM_LAMBDA",
-		"AWS",
-	}
-	owner := v.(string)
-	for _, o := range validOwners {
-		if owner == o {
->>>>>>> 4561af60
-			return
-		}
-	}
-	errors = append(errors, fmt.Errorf(
-<<<<<<< HEAD
-		"%q contains an invalid statistic %q. Valid statistic are %q.",
-		k, statistic, validStatistic))
-	return
-}
-
-func validateAppautoscalingPredefinedResourceLabel(v interface{}, k string) (ws []string, errors []error) {
-	value := v.(string)
-	if len(value) > 1023 {
-		errors = append(errors, fmt.Errorf(
-			"%q cannot be greater than 1023 characters", k))
-	}
-	return
-}
-
 func validateConfigExecutionFrequency() schema.SchemaValidateFunc {
 	return validation.StringInSlice([]string{
 		configservice.MaximumExecutionFrequencyOneHour,
@@ -1124,31 +1083,6 @@
 		configservice.MaximumExecutionFrequencyTwelveHours,
 		configservice.MaximumExecutionFrequencyTwentyFourHours,
 	}, false)
-=======
-		"%q contains an invalid owner %q. Valid owners are %q.",
-		k, owner, validOwners))
-	return
-}
-
-func validateConfigExecutionFrequency(v interface{}, k string) (ws []string, errors []error) {
-	validFrequencies := []string{
-		"One_Hour",
-		"Three_Hours",
-		"Six_Hours",
-		"Twelve_Hours",
-		"TwentyFour_Hours",
-	}
-	frequency := v.(string)
-	for _, f := range validFrequencies {
-		if frequency == f {
-			return
-		}
-	}
-	errors = append(errors, fmt.Errorf(
-		"%q contains an invalid frequency %q. Valid frequencies are %q.",
-		k, frequency, validFrequencies))
-	return
->>>>>>> 4561af60
 }
 
 func validateAccountAlias(v interface{}, k string) (ws []string, es []error) {
