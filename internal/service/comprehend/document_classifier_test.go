--- conflicted
+++ resolved
@@ -30,13 +30,8 @@
 
 	resource.ParallelTest(t, resource.TestCase{
 		PreCheck: func() {
-<<<<<<< HEAD
 			acctest.PreCheck(ctx, t)
-			acctest.PreCheckPartitionHasService(names.ComprehendEndpointID, t)
-=======
-			acctest.PreCheck(t)
 			acctest.PreCheckPartitionHasService(t, names.ComprehendEndpointID)
->>>>>>> 78d002fe
 			testAccPreCheck(ctx, t)
 		},
 		ErrorCheck:               acctest.ErrorCheck(t, names.ComprehendEndpointID),
@@ -94,13 +89,8 @@
 
 	resource.ParallelTest(t, resource.TestCase{
 		PreCheck: func() {
-<<<<<<< HEAD
 			acctest.PreCheck(ctx, t)
-			acctest.PreCheckPartitionHasService(names.ComprehendEndpointID, t)
-=======
-			acctest.PreCheck(t)
 			acctest.PreCheckPartitionHasService(t, names.ComprehendEndpointID)
->>>>>>> 78d002fe
 			testAccPreCheck(ctx, t)
 		},
 		ErrorCheck:               acctest.ErrorCheck(t, names.ComprehendEndpointID),
@@ -133,13 +123,8 @@
 
 	resource.ParallelTest(t, resource.TestCase{
 		PreCheck: func() {
-<<<<<<< HEAD
 			acctest.PreCheck(ctx, t)
-			acctest.PreCheckPartitionHasService(names.ComprehendEndpointID, t)
-=======
-			acctest.PreCheck(t)
 			acctest.PreCheckPartitionHasService(t, names.ComprehendEndpointID)
->>>>>>> 78d002fe
 			testAccPreCheck(ctx, t)
 		},
 		ErrorCheck:               acctest.ErrorCheck(t, names.ComprehendEndpointID),
@@ -198,13 +183,8 @@
 
 	resource.ParallelTest(t, resource.TestCase{
 		PreCheck: func() {
-<<<<<<< HEAD
 			acctest.PreCheck(ctx, t)
-			acctest.PreCheckPartitionHasService(names.ComprehendEndpointID, t)
-=======
-			acctest.PreCheck(t)
 			acctest.PreCheckPartitionHasService(t, names.ComprehendEndpointID)
->>>>>>> 78d002fe
 			testAccPreCheck(ctx, t)
 		},
 		ErrorCheck:               acctest.ErrorCheck(t, names.ComprehendEndpointID),
@@ -243,13 +223,8 @@
 
 	resource.ParallelTest(t, resource.TestCase{
 		PreCheck: func() {
-<<<<<<< HEAD
 			acctest.PreCheck(ctx, t)
-			acctest.PreCheckPartitionHasService(names.ComprehendEndpointID, t)
-=======
-			acctest.PreCheck(t)
 			acctest.PreCheckPartitionHasService(t, names.ComprehendEndpointID)
->>>>>>> 78d002fe
 			testAccPreCheck(ctx, t)
 		},
 		ErrorCheck:               acctest.ErrorCheck(t, names.ComprehendEndpointID),
@@ -287,13 +262,8 @@
 
 	resource.ParallelTest(t, resource.TestCase{
 		PreCheck: func() {
-<<<<<<< HEAD
 			acctest.PreCheck(ctx, t)
-			acctest.PreCheckPartitionHasService(names.ComprehendEndpointID, t)
-=======
-			acctest.PreCheck(t)
 			acctest.PreCheckPartitionHasService(t, names.ComprehendEndpointID)
->>>>>>> 78d002fe
 			testAccPreCheck(ctx, t)
 		},
 		ErrorCheck:               acctest.ErrorCheck(t, names.ComprehendEndpointID),
@@ -331,13 +301,8 @@
 
 	resource.ParallelTest(t, resource.TestCase{
 		PreCheck: func() {
-<<<<<<< HEAD
 			acctest.PreCheck(ctx, t)
-			acctest.PreCheckPartitionHasService(names.ComprehendEndpointID, t)
-=======
-			acctest.PreCheck(t)
 			acctest.PreCheckPartitionHasService(t, names.ComprehendEndpointID)
->>>>>>> 78d002fe
 			testAccPreCheck(ctx, t)
 		},
 		ErrorCheck:               acctest.ErrorCheck(t, names.ComprehendEndpointID),
@@ -384,13 +349,8 @@
 
 	resource.ParallelTest(t, resource.TestCase{
 		PreCheck: func() {
-<<<<<<< HEAD
 			acctest.PreCheck(ctx, t)
-			acctest.PreCheckPartitionHasService(names.ComprehendEndpointID, t)
-=======
-			acctest.PreCheck(t)
 			acctest.PreCheckPartitionHasService(t, names.ComprehendEndpointID)
->>>>>>> 78d002fe
 			testAccPreCheck(ctx, t)
 		},
 		ErrorCheck:               acctest.ErrorCheck(t, names.ComprehendEndpointID),
@@ -429,13 +389,8 @@
 
 	resource.ParallelTest(t, resource.TestCase{
 		PreCheck: func() {
-<<<<<<< HEAD
 			acctest.PreCheck(ctx, t)
-			acctest.PreCheckPartitionHasService(names.ComprehendEndpointID, t)
-=======
-			acctest.PreCheck(t)
 			acctest.PreCheckPartitionHasService(t, names.ComprehendEndpointID)
->>>>>>> 78d002fe
 			testAccPreCheck(ctx, t)
 		},
 		ErrorCheck:               acctest.ErrorCheck(t, names.ComprehendEndpointID),
@@ -490,13 +445,8 @@
 
 	resource.ParallelTest(t, resource.TestCase{
 		PreCheck: func() {
-<<<<<<< HEAD
 			acctest.PreCheck(ctx, t)
-			acctest.PreCheckPartitionHasService(names.ComprehendEndpointID, t)
-=======
-			acctest.PreCheck(t)
 			acctest.PreCheckPartitionHasService(t, names.ComprehendEndpointID)
->>>>>>> 78d002fe
 			testAccPreCheck(ctx, t)
 		},
 		ErrorCheck:               acctest.ErrorCheck(t, names.ComprehendEndpointID),
@@ -538,13 +488,8 @@
 
 	resource.ParallelTest(t, resource.TestCase{
 		PreCheck: func() {
-<<<<<<< HEAD
 			acctest.PreCheck(ctx, t)
-			acctest.PreCheckPartitionHasService(names.ComprehendEndpointID, t)
-=======
-			acctest.PreCheck(t)
 			acctest.PreCheckPartitionHasService(t, names.ComprehendEndpointID)
->>>>>>> 78d002fe
 			testAccPreCheck(ctx, t)
 		},
 		ErrorCheck:               acctest.ErrorCheck(t, names.ComprehendEndpointID),
@@ -585,13 +530,8 @@
 
 	resource.ParallelTest(t, resource.TestCase{
 		PreCheck: func() {
-<<<<<<< HEAD
 			acctest.PreCheck(ctx, t)
-			acctest.PreCheckPartitionHasService(names.ComprehendEndpointID, t)
-=======
-			acctest.PreCheck(t)
 			acctest.PreCheckPartitionHasService(t, names.ComprehendEndpointID)
->>>>>>> 78d002fe
 			testAccPreCheck(ctx, t)
 		},
 		ErrorCheck:               acctest.ErrorCheck(t, names.ComprehendEndpointID),
@@ -632,13 +572,8 @@
 
 	resource.ParallelTest(t, resource.TestCase{
 		PreCheck: func() {
-<<<<<<< HEAD
 			acctest.PreCheck(ctx, t)
-			acctest.PreCheckPartitionHasService(names.ComprehendEndpointID, t)
-=======
-			acctest.PreCheck(t)
 			acctest.PreCheckPartitionHasService(t, names.ComprehendEndpointID)
->>>>>>> 78d002fe
 			testAccPreCheck(ctx, t)
 		},
 		ErrorCheck:               acctest.ErrorCheck(t, names.ComprehendEndpointID),
@@ -679,13 +614,8 @@
 
 	resource.ParallelTest(t, resource.TestCase{
 		PreCheck: func() {
-<<<<<<< HEAD
 			acctest.PreCheck(ctx, t)
-			acctest.PreCheckPartitionHasService(names.ComprehendEndpointID, t)
-=======
-			acctest.PreCheck(t)
 			acctest.PreCheckPartitionHasService(t, names.ComprehendEndpointID)
->>>>>>> 78d002fe
 			testAccPreCheck(ctx, t)
 		},
 		ErrorCheck:               acctest.ErrorCheck(t, names.ComprehendEndpointID),
@@ -726,13 +656,8 @@
 
 	resource.ParallelTest(t, resource.TestCase{
 		PreCheck: func() {
-<<<<<<< HEAD
 			acctest.PreCheck(ctx, t)
-			acctest.PreCheckPartitionHasService(names.ComprehendEndpointID, t)
-=======
-			acctest.PreCheck(t)
 			acctest.PreCheckPartitionHasService(t, names.ComprehendEndpointID)
->>>>>>> 78d002fe
 			testAccPreCheck(ctx, t)
 		},
 		ErrorCheck:               acctest.ErrorCheck(t, names.ComprehendEndpointID),
@@ -778,13 +703,8 @@
 
 	resource.ParallelTest(t, resource.TestCase{
 		PreCheck: func() {
-<<<<<<< HEAD
 			acctest.PreCheck(ctx, t)
-			acctest.PreCheckPartitionHasService(names.ComprehendEndpointID, t)
-=======
-			acctest.PreCheck(t)
 			acctest.PreCheckPartitionHasService(t, names.ComprehendEndpointID)
->>>>>>> 78d002fe
 			testAccPreCheck(ctx, t)
 		},
 		ErrorCheck:               acctest.ErrorCheck(t, names.ComprehendEndpointID),
@@ -830,13 +750,8 @@
 
 	resource.ParallelTest(t, resource.TestCase{
 		PreCheck: func() {
-<<<<<<< HEAD
 			acctest.PreCheck(ctx, t)
-			acctest.PreCheckPartitionHasService(names.ComprehendEndpointID, t)
-=======
-			acctest.PreCheck(t)
 			acctest.PreCheckPartitionHasService(t, names.ComprehendEndpointID)
->>>>>>> 78d002fe
 			testAccPreCheck(ctx, t)
 		},
 		ErrorCheck:               acctest.ErrorCheck(t, names.ComprehendEndpointID),
@@ -884,13 +799,8 @@
 
 	resource.ParallelTest(t, resource.TestCase{
 		PreCheck: func() {
-<<<<<<< HEAD
 			acctest.PreCheck(ctx, t)
-			acctest.PreCheckPartitionHasService(names.ComprehendEndpointID, t)
-=======
-			acctest.PreCheck(t)
 			acctest.PreCheckPartitionHasService(t, names.ComprehendEndpointID)
->>>>>>> 78d002fe
 			testAccPreCheck(ctx, t)
 		},
 		ErrorCheck:               acctest.ErrorCheck(t, names.ComprehendEndpointID),
@@ -955,13 +865,8 @@
 
 	resource.ParallelTest(t, resource.TestCase{
 		PreCheck: func() {
-<<<<<<< HEAD
 			acctest.PreCheck(ctx, t)
-			acctest.PreCheckPartitionHasService(names.ComprehendEndpointID, t)
-=======
-			acctest.PreCheck(t)
 			acctest.PreCheckPartitionHasService(t, names.ComprehendEndpointID)
->>>>>>> 78d002fe
 			testAccPreCheck(ctx, t)
 		},
 		ErrorCheck:               acctest.ErrorCheck(t, names.ComprehendEndpointID),
@@ -1002,13 +907,8 @@
 
 	resource.ParallelTest(t, resource.TestCase{
 		PreCheck: func() {
-<<<<<<< HEAD
 			acctest.PreCheck(ctx, t)
-			acctest.PreCheckPartitionHasService(names.ComprehendEndpointID, t)
-=======
-			acctest.PreCheck(t)
 			acctest.PreCheckPartitionHasService(t, names.ComprehendEndpointID)
->>>>>>> 78d002fe
 			testAccPreCheck(ctx, t)
 		},
 		ErrorCheck:               acctest.ErrorCheck(t, names.ComprehendEndpointID),
@@ -1049,13 +949,8 @@
 
 	resource.ParallelTest(t, resource.TestCase{
 		PreCheck: func() {
-<<<<<<< HEAD
 			acctest.PreCheck(ctx, t)
-			acctest.PreCheckPartitionHasService(names.ComprehendEndpointID, t)
-=======
-			acctest.PreCheck(t)
 			acctest.PreCheckPartitionHasService(t, names.ComprehendEndpointID)
->>>>>>> 78d002fe
 			testAccPreCheck(ctx, t)
 		},
 		ErrorCheck:               acctest.ErrorCheck(t, names.ComprehendEndpointID),
@@ -1101,13 +996,8 @@
 
 	resource.ParallelTest(t, resource.TestCase{
 		PreCheck: func() {
-<<<<<<< HEAD
 			acctest.PreCheck(ctx, t)
-			acctest.PreCheckPartitionHasService(names.ComprehendEndpointID, t)
-=======
-			acctest.PreCheck(t)
 			acctest.PreCheckPartitionHasService(t, names.ComprehendEndpointID)
->>>>>>> 78d002fe
 			testAccPreCheck(ctx, t)
 		},
 		ErrorCheck:               acctest.ErrorCheck(t, names.ComprehendEndpointID),
@@ -1153,13 +1043,8 @@
 
 	resource.ParallelTest(t, resource.TestCase{
 		PreCheck: func() {
-<<<<<<< HEAD
 			acctest.PreCheck(ctx, t)
-			acctest.PreCheckPartitionHasService(names.ComprehendEndpointID, t)
-=======
-			acctest.PreCheck(t)
 			acctest.PreCheckPartitionHasService(t, names.ComprehendEndpointID)
->>>>>>> 78d002fe
 			testAccPreCheck(ctx, t)
 		},
 		ErrorCheck:               acctest.ErrorCheck(t, names.ComprehendEndpointID),
@@ -1205,13 +1090,8 @@
 
 	resource.ParallelTest(t, resource.TestCase{
 		PreCheck: func() {
-<<<<<<< HEAD
 			acctest.PreCheck(ctx, t)
-			acctest.PreCheckPartitionHasService(names.ComprehendEndpointID, t)
-=======
-			acctest.PreCheck(t)
 			acctest.PreCheckPartitionHasService(t, names.ComprehendEndpointID)
->>>>>>> 78d002fe
 			testAccPreCheck(ctx, t)
 		},
 		ErrorCheck:               acctest.ErrorCheck(t, names.ComprehendEndpointID),
@@ -1270,13 +1150,8 @@
 
 	resource.ParallelTest(t, resource.TestCase{
 		PreCheck: func() {
-<<<<<<< HEAD
 			acctest.PreCheck(ctx, t)
-			acctest.PreCheckPartitionHasService(names.ComprehendEndpointID, t)
-=======
-			acctest.PreCheck(t)
 			acctest.PreCheckPartitionHasService(t, names.ComprehendEndpointID)
->>>>>>> 78d002fe
 			testAccPreCheck(ctx, t)
 		},
 		ErrorCheck:               acctest.ErrorCheck(t, names.ComprehendEndpointID),
@@ -1325,13 +1200,8 @@
 
 	resource.ParallelTest(t, resource.TestCase{
 		PreCheck: func() {
-<<<<<<< HEAD
 			acctest.PreCheck(ctx, t)
-			acctest.PreCheckPartitionHasService(names.ComprehendEndpointID, t)
-=======
-			acctest.PreCheck(t)
 			acctest.PreCheckPartitionHasService(t, names.ComprehendEndpointID)
->>>>>>> 78d002fe
 			testAccPreCheck(ctx, t)
 		},
 		ErrorCheck:               acctest.ErrorCheck(t, names.ComprehendEndpointID),
@@ -1385,13 +1255,8 @@
 
 	resource.ParallelTest(t, resource.TestCase{
 		PreCheck: func() {
-<<<<<<< HEAD
 			acctest.PreCheck(ctx, t)
-			acctest.PreCheckPartitionHasService(names.ComprehendEndpointID, t)
-=======
-			acctest.PreCheck(t)
 			acctest.PreCheckPartitionHasService(t, names.ComprehendEndpointID)
->>>>>>> 78d002fe
 			testAccPreCheck(ctx, t)
 		},
 		ErrorCheck:               acctest.ErrorCheck(t, names.ComprehendEndpointID),
@@ -1449,13 +1314,8 @@
 
 	resource.ParallelTest(t, resource.TestCase{
 		PreCheck: func() {
-<<<<<<< HEAD
 			acctest.PreCheck(ctx, t)
-			acctest.PreCheckPartitionHasService(names.ComprehendEndpointID, t)
-=======
-			acctest.PreCheck(t)
 			acctest.PreCheckPartitionHasService(t, names.ComprehendEndpointID)
->>>>>>> 78d002fe
 			testAccPreCheck(ctx, t)
 		},
 		ErrorCheck:               acctest.ErrorCheck(t, names.ComprehendEndpointID),
