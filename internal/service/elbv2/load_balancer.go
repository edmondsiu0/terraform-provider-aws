package elbv2

import ( // nosemgrep: aws-sdk-go-multiple-service-imports
	"bytes"
	"context"
	"errors"
	"fmt"
	"log"
	"regexp"
	"strconv"

	"github.com/aws/aws-sdk-go/aws"
	"github.com/aws/aws-sdk-go/service/ec2"
	"github.com/aws/aws-sdk-go/service/elbv2"
	"github.com/hashicorp/aws-sdk-go-base/tfawserr"
	multierror "github.com/hashicorp/go-multierror"
	"github.com/hashicorp/terraform-plugin-sdk/v2/helper/customdiff"
	"github.com/hashicorp/terraform-plugin-sdk/v2/helper/resource"
	"github.com/hashicorp/terraform-plugin-sdk/v2/helper/schema"
	"github.com/hashicorp/terraform-plugin-sdk/v2/helper/validation"
	"github.com/hashicorp/terraform-provider-aws/internal/conns"
	"github.com/hashicorp/terraform-provider-aws/internal/create"
	"github.com/hashicorp/terraform-provider-aws/internal/flex"
	tfec2 "github.com/hashicorp/terraform-provider-aws/internal/service/ec2"
	tftags "github.com/hashicorp/terraform-provider-aws/internal/tags"
	"github.com/hashicorp/terraform-provider-aws/internal/tfresource"
	"github.com/hashicorp/terraform-provider-aws/internal/verify"
)

func ResourceLoadBalancer() *schema.Resource {
	return &schema.Resource{
		Create: resourceLoadBalancerCreate,
		Read:   resourceLoadBalancerRead,
		Update: resourceLoadBalancerUpdate,
		Delete: resourceLoadBalancerDelete,
		// Subnets are ForceNew for Network Load Balancers
		CustomizeDiff: customdiff.Sequence(
			customizeDiffNLBSubnets,
			verify.SetTagsDiff,
		),
		Importer: &schema.ResourceImporter{
			State: schema.ImportStatePassthrough,
		},

		Timeouts: &schema.ResourceTimeout{
			Create: schema.DefaultTimeout(loadBalancerCreateTimeout),
			Update: schema.DefaultTimeout(loadBalancerUpdateTimeout),
			Delete: schema.DefaultTimeout(loadBalancerDeleteTimeout),
		},

		Schema: map[string]*schema.Schema{
			"arn": {
				Type:     schema.TypeString,
				Computed: true,
			},

			"arn_suffix": {
				Type:     schema.TypeString,
				Computed: true,
			},

			"name": {
				Type:          schema.TypeString,
				Optional:      true,
				Computed:      true,
				ForceNew:      true,
				ConflictsWith: []string{"name_prefix"},
				ValidateFunc:  validName,
			},

			"name_prefix": {
				Type:          schema.TypeString,
				Optional:      true,
				ForceNew:      true,
				ConflictsWith: []string{"name"},
				ValidateFunc:  validNamePrefix,
			},

			"internal": {
				Type:     schema.TypeBool,
				Optional: true,
				ForceNew: true,
				Computed: true,
			},

			"load_balancer_type": {
				Type:         schema.TypeString,
				ForceNew:     true,
				Optional:     true,
				Default:      elbv2.LoadBalancerTypeEnumApplication,
				ValidateFunc: validation.StringInSlice(elbv2.LoadBalancerTypeEnum_Values(), false),
			},

			"security_groups": {
				Type:     schema.TypeSet,
				Elem:     &schema.Schema{Type: schema.TypeString},
				Computed: true,
				Optional: true,
				Set:      schema.HashString,
			},

			"subnets": {
				Type:     schema.TypeSet,
				Elem:     &schema.Schema{Type: schema.TypeString},
				Optional: true,
				Computed: true,
				Set:      schema.HashString,
			},

			"subnet_mapping": {
				Type:     schema.TypeSet,
				Optional: true,
				Computed: true,
				ForceNew: true,
				Elem: &schema.Resource{
					Schema: map[string]*schema.Schema{
						"subnet_id": {
							Type:     schema.TypeString,
							Required: true,
							ForceNew: true,
						},
						"ipv6_address": {
							Type:         schema.TypeString,
							Optional:     true,
							ForceNew:     true,
							ValidateFunc: validation.IsIPv6Address,
						},
						"outpost_id": {
							Type:     schema.TypeString,
							Computed: true,
						},
						"allocation_id": {
							Type:     schema.TypeString,
							Optional: true,
							ForceNew: true,
						},
						"private_ipv4_address": {
							Type:         schema.TypeString,
							Optional:     true,
							ForceNew:     true,
							ValidateFunc: validation.IsIPv4Address,
						},
					},
				},
				Set: func(v interface{}) int {
					var buf bytes.Buffer
					m := v.(map[string]interface{})
					buf.WriteString(fmt.Sprintf("%s-", m["subnet_id"].(string)))
					if m["allocation_id"] != "" {
						buf.WriteString(fmt.Sprintf("%s-", m["allocation_id"].(string)))
					}
					if m["private_ipv4_address"] != "" {
						buf.WriteString(fmt.Sprintf("%s-", m["private_ipv4_address"].(string)))
					}
					return create.StringHashcode(buf.String())
				},
			},

			"access_logs": {
				Type:             schema.TypeList,
				Optional:         true,
				MaxItems:         1,
				DiffSuppressFunc: verify.SuppressMissingOptionalConfigurationBlock,
				Elem: &schema.Resource{
					Schema: map[string]*schema.Schema{
						"bucket": {
							Type:     schema.TypeString,
							Required: true,
							DiffSuppressFunc: func(k, old, new string, d *schema.ResourceData) bool {
								return !d.Get("access_logs.0.enabled").(bool)
							},
						},
						"prefix": {
							Type:     schema.TypeString,
							Optional: true,
							DiffSuppressFunc: func(k, old, new string, d *schema.ResourceData) bool {
								return !d.Get("access_logs.0.enabled").(bool)
							},
						},
						"enabled": {
							Type:     schema.TypeBool,
							Optional: true,
							Default:  false,
						},
					},
				},
			},

			"enable_deletion_protection": {
				Type:     schema.TypeBool,
				Optional: true,
				Default:  false,
			},

			"idle_timeout": {
				Type:             schema.TypeInt,
				Optional:         true,
				Default:          60,
				DiffSuppressFunc: suppressIfLBType(elbv2.LoadBalancerTypeEnumNetwork),
			},

			"drop_invalid_header_fields": {
				Type:             schema.TypeBool,
				Optional:         true,
				Default:          false,
				DiffSuppressFunc: suppressIfLBType("network"),
			},

			"tls_version_and_cipher_suite": {
				Type:             schema.TypeBool,
				Optional:         true,
				Default:          false,
				DiffSuppressFunc: suppressIfLBType("network"),
			},

			"enable_cross_zone_load_balancing": {
				Type:             schema.TypeBool,
				Optional:         true,
				Default:          false,
				DiffSuppressFunc: suppressIfLBType(elbv2.LoadBalancerTypeEnumApplication),
			},

			"enable_http2": {
				Type:             schema.TypeBool,
				Optional:         true,
				Default:          true,
				DiffSuppressFunc: suppressIfLBType(elbv2.LoadBalancerTypeEnumNetwork),
			},

			"enable_waf_fail_open": {
				Type:             schema.TypeBool,
				Optional:         true,
				Default:          false,
				DiffSuppressFunc: suppressIfLBType(elbv2.LoadBalancerTypeEnumNetwork),
			},

			"ip_address_type": {
				Type:     schema.TypeString,
				Computed: true,
				Optional: true,
				ValidateFunc: validation.StringInSlice([]string{
					elbv2.IpAddressTypeIpv4,
					elbv2.IpAddressTypeDualstack,
				}, false),
			},

			"customer_owned_ipv4_pool": {
				Type:     schema.TypeString,
				Optional: true,
				ForceNew: true,
			},

			"vpc_id": {
				Type:     schema.TypeString,
				Computed: true,
			},

			"zone_id": {
				Type:     schema.TypeString,
				Computed: true,
			},

			"dns_name": {
				Type:     schema.TypeString,
				Computed: true,
			},

			"desync_mitigation_mode": {
				Type:     schema.TypeString,
				Optional: true,
				Default:  "defensive",
				ValidateFunc: validation.StringInSlice([]string{
					"monitor",
					"defensive",
					"strictest",
				}, false),
				DiffSuppressFunc: suppressIfLBTypeNot(elbv2.LoadBalancerTypeEnumApplication),
			},

			"tags":     tftags.TagsSchema(),
			"tags_all": tftags.TagsSchemaComputed(),
		},
	}
}

func suppressIfLBType(t string) schema.SchemaDiffSuppressFunc {
	return func(k string, old string, new string, d *schema.ResourceData) bool {
		return d.Get("load_balancer_type").(string) == t
	}
}

func suppressIfLBTypeNot(t string) schema.SchemaDiffSuppressFunc {
	return func(k string, old string, new string, d *schema.ResourceData) bool {
		return d.Get("load_balancer_type").(string) != t
	}
}

func resourceLoadBalancerCreate(d *schema.ResourceData, meta interface{}) error {
	conn := meta.(*conns.AWSClient).ELBV2Conn
	defaultTagsConfig := meta.(*conns.AWSClient).DefaultTagsConfig
	tags := defaultTagsConfig.MergeTags(tftags.New(d.Get("tags").(map[string]interface{})))

	var name string
	if v, ok := d.GetOk("name"); ok {
		name = v.(string)
	} else if v, ok := d.GetOk("name_prefix"); ok {
		name = resource.PrefixedUniqueId(v.(string))
	} else {
		name = resource.PrefixedUniqueId("tf-lb-")
	}
	d.Set("name", name)

	elbOpts := &elbv2.CreateLoadBalancerInput{
		Name: aws.String(name),
		Type: aws.String(d.Get("load_balancer_type").(string)),
	}

	if len(tags) > 0 {
		elbOpts.Tags = Tags(tags.IgnoreAWS())
	}

	if _, ok := d.GetOk("internal"); ok {
		elbOpts.Scheme = aws.String("internal")
	}

	if v, ok := d.GetOk("security_groups"); ok {
		elbOpts.SecurityGroups = flex.ExpandStringSet(v.(*schema.Set))
	}

	if v, ok := d.GetOk("subnets"); ok {
		elbOpts.Subnets = flex.ExpandStringSet(v.(*schema.Set))
	}

	if v, ok := d.GetOk("subnet_mapping"); ok {
		rawMappings := v.(*schema.Set).List()
		elbOpts.SubnetMappings = make([]*elbv2.SubnetMapping, len(rawMappings))
		for i, mapping := range rawMappings {
			subnetMap := mapping.(map[string]interface{})

			elbOpts.SubnetMappings[i] = &elbv2.SubnetMapping{
				SubnetId: aws.String(subnetMap["subnet_id"].(string)),
			}

			if subnetMap["allocation_id"].(string) != "" {
				elbOpts.SubnetMappings[i].AllocationId = aws.String(subnetMap["allocation_id"].(string))
			}

			if subnetMap["private_ipv4_address"].(string) != "" {
				elbOpts.SubnetMappings[i].PrivateIPv4Address = aws.String(subnetMap["private_ipv4_address"].(string))
			}

			if subnetMap["ipv6_address"].(string) != "" {
				elbOpts.SubnetMappings[i].IPv6Address = aws.String(subnetMap["ipv6_address"].(string))
			}
		}
	}

	if v, ok := d.GetOk("ip_address_type"); ok {
		elbOpts.IpAddressType = aws.String(v.(string))
	}

	if v, ok := d.GetOk("customer_owned_ipv4_pool"); ok {
		elbOpts.CustomerOwnedIpv4Pool = aws.String(v.(string))
	}

	log.Printf("[DEBUG] ALB create configuration: %#v", elbOpts)

	resp, err := conn.CreateLoadBalancer(elbOpts)
	if err != nil {
		return fmt.Errorf("error creating %s Load Balancer: %w", d.Get("load_balancer_type").(string), err)
	}

	if len(resp.LoadBalancers) != 1 {
		return fmt.Errorf("no load balancers returned following creation of %s", d.Get("name").(string))
	}

	lb := resp.LoadBalancers[0]
	d.SetId(aws.StringValue(lb.LoadBalancerArn))
	log.Printf("[INFO] LB ID: %s", d.Id())

	_, err = waitLoadBalancerActive(conn, aws.StringValue(lb.LoadBalancerArn), d.Timeout(schema.TimeoutCreate))
	if err != nil {
		return fmt.Errorf("error waiting for Load Balancer (%s) to be active: %w", d.Get("name").(string), err)
	}

	return resourceLoadBalancerUpdate(d, meta)
}

func resourceLoadBalancerRead(d *schema.ResourceData, meta interface{}) error {
	conn := meta.(*conns.AWSClient).ELBV2Conn

	lb, err := FindLoadBalancerByARN(conn, d.Id())

	if !d.IsNewResource() && tfawserr.ErrCodeEquals(err, elbv2.ErrCodeLoadBalancerNotFoundException) {
		// The ALB is gone now, so just remove it from the state
		log.Printf("[WARN] ALB %s not found in AWS, removing from state", d.Id())
		d.SetId("")
		return nil
	}

	if err != nil {
		return fmt.Errorf("error retrieving ALB (%s): %w", d.Id(), err)
	}

	if lb == nil {
		if d.IsNewResource() {
			return fmt.Errorf("error retrieving ALB (%s): empty output after creation", d.Id())
		}
		log.Printf("[WARN] ALB %s not found in AWS, removing from state", d.Id())
		d.SetId("")
		return nil
	}

	return flattenResource(d, meta, lb)
}

func resourceLoadBalancerUpdate(d *schema.ResourceData, meta interface{}) error {
	conn := meta.(*conns.AWSClient).ELBV2Conn

	if d.HasChange("tags_all") {
		o, n := d.GetChange("tags_all")

		err := resource.Retry(loadBalancerTagPropagationTimeout, func() *resource.RetryError {
			err := UpdateTags(conn, d.Id(), o, n)

			if tfawserr.ErrCodeEquals(err, elbv2.ErrCodeLoadBalancerNotFoundException) {
				log.Printf("[DEBUG] Retrying tagging of LB (%s) after error: %s", d.Id(), err)
				return resource.RetryableError(err)
			}

			if err != nil {
				return resource.NonRetryableError(err)
			}

			return nil
		})

		if tfresource.TimedOut(err) {
			err = UpdateTags(conn, d.Id(), o, n)
		}

		if err != nil {
			return fmt.Errorf("error updating LB (%s) tags: %w", d.Id(), err)
		}
	}

	attributes := make([]*elbv2.LoadBalancerAttribute, 0)

	if d.HasChange("access_logs") {
		logs := d.Get("access_logs").([]interface{})

		if len(logs) == 1 && logs[0] != nil {
			log := logs[0].(map[string]interface{})

			enabled := log["enabled"].(bool)

			attributes = append(attributes,
				&elbv2.LoadBalancerAttribute{
					Key:   aws.String("access_logs.s3.enabled"),
					Value: aws.String(strconv.FormatBool(enabled)),
				})
			if enabled {
				attributes = append(attributes,
					&elbv2.LoadBalancerAttribute{
						Key:   aws.String("access_logs.s3.bucket"),
						Value: aws.String(log["bucket"].(string)),
					},
					&elbv2.LoadBalancerAttribute{
						Key:   aws.String("access_logs.s3.prefix"),
						Value: aws.String(log["prefix"].(string)),
					})
			}
		} else {
			attributes = append(attributes, &elbv2.LoadBalancerAttribute{
				Key:   aws.String("access_logs.s3.enabled"),
				Value: aws.String("false"),
			})
		}
	}

	switch d.Get("load_balancer_type").(string) {
	case elbv2.LoadBalancerTypeEnumApplication:
		if d.HasChange("idle_timeout") || d.IsNewResource() {
			attributes = append(attributes, &elbv2.LoadBalancerAttribute{
				Key:   aws.String("idle_timeout.timeout_seconds"),
				Value: aws.String(fmt.Sprintf("%d", d.Get("idle_timeout").(int))),
			})
		}

		if d.HasChange("enable_http2") || d.IsNewResource() {
			attributes = append(attributes, &elbv2.LoadBalancerAttribute{
				Key:   aws.String("routing.http2.enabled"),
				Value: aws.String(strconv.FormatBool(d.Get("enable_http2").(bool))),
			})
		}

		if d.HasChange("enable_waf_fail_open") || d.IsNewResource() {
			attributes = append(attributes, &elbv2.LoadBalancerAttribute{
				Key:   aws.String("waf.fail_open.enabled"),
				Value: aws.String(strconv.FormatBool(d.Get("enable_waf_fail_open").(bool))),
			})
		}

		if d.HasChange("drop_invalid_header_fields") || d.IsNewResource() {
			attributes = append(attributes, &elbv2.LoadBalancerAttribute{
				Key:   aws.String("routing.http.drop_invalid_header_fields.enabled"),
				Value: aws.String(strconv.FormatBool(d.Get("drop_invalid_header_fields").(bool))),
			})
		}

<<<<<<< HEAD
		if d.HasChange("tls_version_and_cipher_suite") || d.IsNewResource() {
			attributes = append(attributes, &elbv2.LoadBalancerAttribute{
				Key:   aws.String("routing.http.x_amzn_tls_version_and_cipher_suite.enabled"),
				Value: aws.String(strconv.FormatBool(d.Get("tls_version_and_cipher_suite").(bool))),
=======
		if d.HasChange("desync_mitigation_mode") || d.IsNewResource() {
			attributes = append(attributes, &elbv2.LoadBalancerAttribute{
				Key:   aws.String("routing.http.desync_mitigation_mode"),
				Value: aws.String(d.Get("desync_mitigation_mode").(string)),
>>>>>>> 8c47d388
			})
		}

	case elbv2.LoadBalancerTypeEnumGateway, elbv2.LoadBalancerTypeEnumNetwork:
		if d.HasChange("enable_cross_zone_load_balancing") || d.IsNewResource() {
			attributes = append(attributes, &elbv2.LoadBalancerAttribute{
				Key:   aws.String("load_balancing.cross_zone.enabled"),
				Value: aws.String(fmt.Sprintf("%t", d.Get("enable_cross_zone_load_balancing").(bool))),
			})
		}
	}

	if d.HasChange("enable_deletion_protection") || d.IsNewResource() {
		attributes = append(attributes, &elbv2.LoadBalancerAttribute{
			Key:   aws.String("deletion_protection.enabled"),
			Value: aws.String(fmt.Sprintf("%t", d.Get("enable_deletion_protection").(bool))),
		})
	}

	if len(attributes) != 0 {
		input := &elbv2.ModifyLoadBalancerAttributesInput{
			LoadBalancerArn: aws.String(d.Id()),
			Attributes:      attributes,
		}

		log.Printf("[DEBUG] ALB Modify Load Balancer Attributes Request: %#v", input)
		_, err := conn.ModifyLoadBalancerAttributes(input)
		if err != nil {
			return fmt.Errorf("failure configuring LB attributes: %w", err)
		}
	}

	if d.HasChange("security_groups") {
		sgs := flex.ExpandStringSet(d.Get("security_groups").(*schema.Set))

		params := &elbv2.SetSecurityGroupsInput{
			LoadBalancerArn: aws.String(d.Id()),
			SecurityGroups:  sgs,
		}
		_, err := conn.SetSecurityGroups(params)
		if err != nil {
			return fmt.Errorf("failure Setting LB Security Groups: %w", err)
		}

	}

	// subnets are assigned at Create; the 'change' here is an empty map for old
	// and current subnets for new, so this change is redundant when the
	// resource is just created, so we don't attempt if it is a newly created
	// resource.
	if d.HasChange("subnets") && !d.IsNewResource() {
		subnets := flex.ExpandStringSet(d.Get("subnets").(*schema.Set))

		params := &elbv2.SetSubnetsInput{
			LoadBalancerArn: aws.String(d.Id()),
			Subnets:         subnets,
		}

		_, err := conn.SetSubnets(params)
		if err != nil {
			return fmt.Errorf("failure Setting LB Subnets: %w", err)
		}
	}

	if d.HasChange("ip_address_type") {

		params := &elbv2.SetIpAddressTypeInput{
			LoadBalancerArn: aws.String(d.Id()),
			IpAddressType:   aws.String(d.Get("ip_address_type").(string)),
		}

		_, err := conn.SetIpAddressType(params)
		if err != nil {
			return fmt.Errorf("failure Setting LB IP Address Type: %w", err)
		}
	}

	_, err := waitLoadBalancerActive(conn, d.Id(), d.Timeout(schema.TimeoutUpdate))
	if err != nil {
		return fmt.Errorf("error waiting for Load Balancer (%s) to be active: %w", d.Get("name").(string), err)
	}

	return resourceLoadBalancerRead(d, meta)
}

func resourceLoadBalancerDelete(d *schema.ResourceData, meta interface{}) error {
	conn := meta.(*conns.AWSClient).ELBV2Conn

	log.Printf("[INFO] Deleting LB: %s", d.Id())

	// Destroy the load balancer
	deleteElbOpts := elbv2.DeleteLoadBalancerInput{
		LoadBalancerArn: aws.String(d.Id()),
	}
	if _, err := conn.DeleteLoadBalancer(&deleteElbOpts); err != nil {
		return fmt.Errorf("error deleting LB: %w", err)
	}

	ec2conn := meta.(*conns.AWSClient).EC2Conn

	err := cleanupALBNetworkInterfaces(ec2conn, d.Id())
	if err != nil {
		log.Printf("[WARN] Failed to cleanup ENIs for ALB %q: %#v", d.Id(), err)
	}

	err = waitForNLBNetworkInterfacesToDetach(ec2conn, d.Id())
	if err != nil {
		log.Printf("[WARN] Failed to wait for ENIs to disappear for NLB %q: %#v", d.Id(), err)
	}

	return nil
}

// ALB automatically creates ENI(s) on creation
// but the cleanup is asynchronous and may take time
// which then blocks IGW, SG or VPC on deletion
// So we make the cleanup "synchronous" here
func cleanupALBNetworkInterfaces(conn *ec2.EC2, lbArn string) error {
	name, err := getLbNameFromArn(lbArn)

	if err != nil {
		return err
	}

	networkInterfaces, err := tfec2.FindNetworkInterfacesByAttachmentInstanceOwnerIDAndDescription(conn, "amazon-elb", "ELB "+name)

	if err != nil {
		return err
	}

	var errs *multierror.Error

	for _, networkInterface := range networkInterfaces {
		if networkInterface.Attachment == nil {
			continue
		}

		attachmentID := aws.StringValue(networkInterface.Attachment.AttachmentId)
		networkInterfaceID := aws.StringValue(networkInterface.NetworkInterfaceId)

		err = tfec2.DetachNetworkInterface(conn, networkInterfaceID, attachmentID, tfec2.NetworkInterfaceDetachedTimeout)

		if err != nil {
			errs = multierror.Append(errs, err)

			continue
		}

		err = tfec2.DeleteNetworkInterface(conn, networkInterfaceID)

		if err != nil {
			errs = multierror.Append(errs, err)

			continue
		}
	}

	return errs.ErrorOrNil()
}

func waitForNLBNetworkInterfacesToDetach(conn *ec2.EC2, lbArn string) error {
	name, err := getLbNameFromArn(lbArn)

	if err != nil {
		return err
	}

	errAttached := errors.New("attached")

	_, err = tfresource.RetryWhen(
		loadBalancerNetworkInterfaceDetachTimeout,
		func() (interface{}, error) {
			networkInterfaces, err := tfec2.FindNetworkInterfacesByAttachmentInstanceOwnerIDAndDescription(conn, "amazon-aws", "ELB "+name)

			if err != nil {
				return nil, err
			}

			if len(networkInterfaces) > 0 {
				return networkInterfaces, errAttached
			}

			return networkInterfaces, nil
		},
		func(err error) (bool, error) {
			if errors.Is(err, errAttached) {
				return true, err
			}

			return false, err
		},
	)

	if err != nil {
		return err
	}

	return nil
}

func getLbNameFromArn(arn string) (string, error) {
	re := regexp.MustCompile("([^/]+/[^/]+/[^/]+)$")
	matches := re.FindStringSubmatch(arn)
	if len(matches) != 2 {
		return "", fmt.Errorf("unexpected ARN format: %q", arn)
	}

	// e.g. app/example-alb/b26e625cdde161e6
	return matches[1], nil
}

// flattenSubnetsFromAvailabilityZones creates a slice of strings containing the subnet IDs
// for the ALB based on the AvailabilityZones structure returned by the API.
func flattenSubnetsFromAvailabilityZones(availabilityZones []*elbv2.AvailabilityZone) []string {
	var result []string
	for _, az := range availabilityZones {
		result = append(result, aws.StringValue(az.SubnetId))
	}
	return result
}

func flattenSubnetMappingsFromAvailabilityZones(availabilityZones []*elbv2.AvailabilityZone) []map[string]interface{} {
	l := make([]map[string]interface{}, 0)
	for _, availabilityZone := range availabilityZones {
		m := make(map[string]interface{})
		m["subnet_id"] = aws.StringValue(availabilityZone.SubnetId)
		m["outpost_id"] = aws.StringValue(availabilityZone.OutpostId)

		for _, loadBalancerAddress := range availabilityZone.LoadBalancerAddresses {
			m["allocation_id"] = aws.StringValue(loadBalancerAddress.AllocationId)
			m["private_ipv4_address"] = aws.StringValue(loadBalancerAddress.PrivateIPv4Address)
			m["ipv6_address"] = aws.StringValue(loadBalancerAddress.IPv6Address)
		}

		l = append(l, m)
	}
	return l
}

func SuffixFromARN(arn *string) string {
	if arn == nil {
		return ""
	}

	if arnComponents := regexp.MustCompile(`arn:.*:loadbalancer/(.*)`).FindAllStringSubmatch(*arn, -1); len(arnComponents) == 1 {
		if len(arnComponents[0]) == 2 {
			return arnComponents[0][1]
		}
	}

	return ""
}

// flattenResource takes a *elbv2.LoadBalancer and populates all respective resource fields.
func flattenResource(d *schema.ResourceData, meta interface{}, lb *elbv2.LoadBalancer) error {
	conn := meta.(*conns.AWSClient).ELBV2Conn
	defaultTagsConfig := meta.(*conns.AWSClient).DefaultTagsConfig
	ignoreTagsConfig := meta.(*conns.AWSClient).IgnoreTagsConfig

	d.Set("arn", lb.LoadBalancerArn)
	d.Set("arn_suffix", SuffixFromARN(lb.LoadBalancerArn))
	d.Set("name", lb.LoadBalancerName)
	d.Set("internal", lb.Scheme != nil && aws.StringValue(lb.Scheme) == "internal")
	d.Set("security_groups", flex.FlattenStringList(lb.SecurityGroups))
	d.Set("vpc_id", lb.VpcId)
	d.Set("zone_id", lb.CanonicalHostedZoneId)
	d.Set("dns_name", lb.DNSName)
	d.Set("ip_address_type", lb.IpAddressType)
	d.Set("load_balancer_type", lb.Type)
	d.Set("customer_owned_ipv4_pool", lb.CustomerOwnedIpv4Pool)

	if err := d.Set("subnets", flattenSubnetsFromAvailabilityZones(lb.AvailabilityZones)); err != nil {
		return fmt.Errorf("error setting subnets: %w", err)
	}

	if err := d.Set("subnet_mapping", flattenSubnetMappingsFromAvailabilityZones(lb.AvailabilityZones)); err != nil {
		return fmt.Errorf("error setting subnet_mapping: %w", err)
	}

	tags, err := ListTags(conn, d.Id())

	if err != nil {
		return fmt.Errorf("error listing tags for (%s): %w", d.Id(), err)
	}

	tags = tags.IgnoreAWS().IgnoreConfig(ignoreTagsConfig)

	//lintignore:AWSR002
	if err := d.Set("tags", tags.RemoveDefaultConfig(defaultTagsConfig).Map()); err != nil {
		return fmt.Errorf("error setting tags: %w", err)
	}

	if err := d.Set("tags_all", tags.Map()); err != nil {
		return fmt.Errorf("error setting tags_all: %w", err)
	}

	attributesResp, err := conn.DescribeLoadBalancerAttributes(&elbv2.DescribeLoadBalancerAttributesInput{
		LoadBalancerArn: aws.String(d.Id()),
	})
	if err != nil {
		return fmt.Errorf("error retrieving LB Attributes: %w", err)
	}

	accessLogMap := map[string]interface{}{
		"bucket":  "",
		"enabled": false,
		"prefix":  "",
	}

	for _, attr := range attributesResp.Attributes {
		switch aws.StringValue(attr.Key) {
		case "access_logs.s3.enabled":
			accessLogMap["enabled"] = aws.StringValue(attr.Value) == "true"
		case "access_logs.s3.bucket":
			accessLogMap["bucket"] = aws.StringValue(attr.Value)
		case "access_logs.s3.prefix":
			accessLogMap["prefix"] = aws.StringValue(attr.Value)
		case "idle_timeout.timeout_seconds":
			timeout, err := strconv.Atoi(aws.StringValue(attr.Value))
			if err != nil {
				return fmt.Errorf("error parsing ALB timeout: %w", err)
			}
			log.Printf("[DEBUG] Setting ALB Timeout Seconds: %d", timeout)
			d.Set("idle_timeout", timeout)
		case "routing.http.drop_invalid_header_fields.enabled":
			dropInvalidHeaderFieldsEnabled := aws.StringValue(attr.Value) == "true"
			log.Printf("[DEBUG] Setting LB Invalid Header Fields Enabled: %t", dropInvalidHeaderFieldsEnabled)
			d.Set("drop_invalid_header_fields", dropInvalidHeaderFieldsEnabled)
		case "routing.http.x_amzn_tls_version_and_cipher_suite.enabled":
			amznTLSHeadersEnabled := aws.StringValue(attr.Value) == "true"
			log.Printf("[DEBUG] Setting LB TLS Headers Fields Enabled: %t", amznTLSHeadersEnabled)
			d.Set("tls_version_and_cipher_suite", amznTLSHeadersEnabled)
		case "deletion_protection.enabled":
			protectionEnabled := aws.StringValue(attr.Value) == "true"
			log.Printf("[DEBUG] Setting LB Deletion Protection Enabled: %t", protectionEnabled)
			d.Set("enable_deletion_protection", protectionEnabled)
		case "routing.http2.enabled":
			http2Enabled := aws.StringValue(attr.Value) == "true"
			log.Printf("[DEBUG] Setting ALB HTTP/2 Enabled: %t", http2Enabled)
			d.Set("enable_http2", http2Enabled)
		case "waf.fail_open.enabled":
			wafFailOpenEnabled := aws.StringValue(attr.Value) == "true"
			log.Printf("[DEBUG] Setting ALB WAF fail open Enabled: %t", wafFailOpenEnabled)
			d.Set("enable_waf_fail_open", wafFailOpenEnabled)
		case "load_balancing.cross_zone.enabled":
			crossZoneLbEnabled := aws.StringValue(attr.Value) == "true"
			log.Printf("[DEBUG] Setting NLB Cross Zone Load Balancing Enabled: %t", crossZoneLbEnabled)
			d.Set("enable_cross_zone_load_balancing", crossZoneLbEnabled)
		case "routing.http.desync_mitigation_mode":
			desyncMitigationMode := aws.StringValue(attr.Value)
			log.Printf("[DEBUG] Setting ALB Desync Mitigation Mode: %s", desyncMitigationMode)
			d.Set("desync_mitigation_mode", desyncMitigationMode)
		}
	}

	if err := d.Set("access_logs", []interface{}{accessLogMap}); err != nil {
		return fmt.Errorf("error setting access_logs: %w", err)
	}

	return nil
}

// Load balancers of type 'network' cannot have their subnets updated at
// this time. If the type is 'network' and subnets have changed, mark the
// diff as a ForceNew operation
func customizeDiffNLBSubnets(_ context.Context, diff *schema.ResourceDiff, v interface{}) error {
	// The current criteria for determining if the operation should be ForceNew:
	// - lb of type "network"
	// - existing resource (id is not "")
	// - there are actual changes to be made in the subnets
	//
	// Any other combination should be treated as normal. At this time, subnet
	// handling is the only known difference between Network Load Balancers and
	// Application Load Balancers, so the logic below is simple individual checks.
	// If other differences arise we'll want to refactor to check other
	// conditions in combinations, but for now all we handle is subnets
	if lbType := diff.Get("load_balancer_type").(string); lbType != elbv2.LoadBalancerTypeEnumNetwork {
		return nil
	}

	if diff.Id() == "" {
		return nil
	}

	o, n := diff.GetChange("subnets")
	if o == nil {
		o = new(schema.Set)
	}
	if n == nil {
		n = new(schema.Set)
	}
	os := o.(*schema.Set)
	ns := n.(*schema.Set)
	remove := os.Difference(ns).List()
	add := ns.Difference(os).List()
	if len(remove) > 0 || len(add) > 0 {
		if err := diff.SetNew("subnets", n); err != nil {
			return err
		}

		if err := diff.ForceNew("subnets"); err != nil {
			return err
		}
	}
	return nil
}<|MERGE_RESOLUTION|>--- conflicted
+++ resolved
@@ -508,17 +508,16 @@
 			})
 		}
 
-<<<<<<< HEAD
 		if d.HasChange("tls_version_and_cipher_suite") || d.IsNewResource() {
 			attributes = append(attributes, &elbv2.LoadBalancerAttribute{
 				Key:   aws.String("routing.http.x_amzn_tls_version_and_cipher_suite.enabled"),
 				Value: aws.String(strconv.FormatBool(d.Get("tls_version_and_cipher_suite").(bool))),
-=======
+			})
+		}
 		if d.HasChange("desync_mitigation_mode") || d.IsNewResource() {
 			attributes = append(attributes, &elbv2.LoadBalancerAttribute{
 				Key:   aws.String("routing.http.desync_mitigation_mode"),
 				Value: aws.String(d.Get("desync_mitigation_mode").(string)),
->>>>>>> 8c47d388
 			})
 		}
 
