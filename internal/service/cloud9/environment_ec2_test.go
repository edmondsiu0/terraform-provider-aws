package cloud9_test

import (
	"context"
	"fmt"
	"regexp"
	"testing"

	"github.com/aws/aws-sdk-go/service/cloud9"
	sdkacctest "github.com/hashicorp/terraform-plugin-sdk/v2/helper/acctest"
	"github.com/hashicorp/terraform-plugin-sdk/v2/helper/resource"
	"github.com/hashicorp/terraform-plugin-sdk/v2/terraform"
	"github.com/hashicorp/terraform-provider-aws/internal/acctest"
	"github.com/hashicorp/terraform-provider-aws/internal/conns"
	tfcloud9 "github.com/hashicorp/terraform-provider-aws/internal/service/cloud9"
	"github.com/hashicorp/terraform-provider-aws/internal/tfresource"
)

func TestAccCloud9EnvironmentEC2_basic(t *testing.T) {
	ctx := acctest.Context(t)
	var conf cloud9.Environment

	rName := sdkacctest.RandomWithPrefix(acctest.ResourcePrefix)
	resourceName := "aws_cloud9_environment_ec2.test"

	resource.ParallelTest(t, resource.TestCase{
<<<<<<< HEAD
		PreCheck:                 func() { acctest.PreCheck(ctx, t); acctest.PreCheckPartitionHasService(cloud9.EndpointsID, t) },
=======
		PreCheck:                 func() { acctest.PreCheck(t); acctest.PreCheckPartitionHasService(t, cloud9.EndpointsID) },
>>>>>>> 78d002fe
		ErrorCheck:               acctest.ErrorCheck(t, cloud9.EndpointsID),
		ProtoV5ProviderFactories: acctest.ProtoV5ProviderFactories,
		CheckDestroy:             testAccCheckEnvironmentEC2Destroy(ctx),
		Steps: []resource.TestStep{
			{
				Config: testAccEnvironmentEC2Config_basic(rName),
				Check: resource.ComposeTestCheckFunc(
					testAccCheckEnvironmentEC2Exists(ctx, resourceName, &conf),
					acctest.MatchResourceAttrRegionalARN(resourceName, "arn", "cloud9", regexp.MustCompile(`environment:.+$`)),
					resource.TestCheckResourceAttr(resourceName, "connection_type", "CONNECT_SSH"),
					resource.TestCheckResourceAttr(resourceName, "instance_type", "t2.micro"),
					resource.TestCheckResourceAttr(resourceName, "name", rName),
					resource.TestCheckResourceAttrSet(resourceName, "owner_arn"),
					resource.TestCheckResourceAttr(resourceName, "tags.%", "0"),
				),
			},
			{
				ResourceName:            resourceName,
				ImportState:             true,
				ImportStateVerify:       true,
				ImportStateVerifyIgnore: []string{"instance_type", "subnet_id"},
			},
		},
	})
}

func TestAccCloud9EnvironmentEC2_allFields(t *testing.T) {
	ctx := acctest.Context(t)
	var conf cloud9.Environment

	rName := sdkacctest.RandomWithPrefix(acctest.ResourcePrefix)
	name1 := sdkacctest.RandomWithPrefix(acctest.ResourcePrefix)
	name2 := sdkacctest.RandomWithPrefix(acctest.ResourcePrefix)
	description1 := sdkacctest.RandomWithPrefix(acctest.ResourcePrefix)
	description2 := sdkacctest.RandomWithPrefix(acctest.ResourcePrefix)
	resourceName := "aws_cloud9_environment_ec2.test"

	resource.ParallelTest(t, resource.TestCase{
<<<<<<< HEAD
		PreCheck:                 func() { acctest.PreCheck(ctx, t); acctest.PreCheckPartitionHasService(cloud9.EndpointsID, t) },
=======
		PreCheck:                 func() { acctest.PreCheck(t); acctest.PreCheckPartitionHasService(t, cloud9.EndpointsID) },
>>>>>>> 78d002fe
		ErrorCheck:               acctest.ErrorCheck(t, cloud9.EndpointsID),
		ProtoV5ProviderFactories: acctest.ProtoV5ProviderFactories,
		CheckDestroy:             testAccCheckEnvironmentEC2Destroy(ctx),
		Steps: []resource.TestStep{
			{
				Config: testAccEnvironmentEC2Config_allFields(rName, name1, description1),
				Check: resource.ComposeTestCheckFunc(
					testAccCheckEnvironmentEC2Exists(ctx, resourceName, &conf),
					resource.TestCheckResourceAttr(resourceName, "automatic_stop_time_minutes", "60"),
					resource.TestCheckResourceAttr(resourceName, "connection_type", "CONNECT_SSH"),
					resource.TestCheckResourceAttr(resourceName, "description", description1),
					resource.TestCheckResourceAttr(resourceName, "image_id", "amazonlinux-2-x86_64"),
					resource.TestCheckResourceAttr(resourceName, "instance_type", "t2.micro"),
					resource.TestCheckResourceAttr(resourceName, "name", name1),
					resource.TestCheckResourceAttrPair(resourceName, "owner_arn", "aws_iam_user.test", "arn"),
					resource.TestCheckResourceAttrPair(resourceName, "subnet_id", "aws_subnet.test", "id"),
					resource.TestCheckResourceAttr(resourceName, "type", "ec2"),
				),
			},
			{
				ResourceName:            resourceName,
				ImportState:             true,
				ImportStateVerify:       true,
				ImportStateVerifyIgnore: []string{"automatic_stop_time_minutes", "image_id", "instance_type", "subnet_id"},
			},
			{
				Config: testAccEnvironmentEC2Config_allFields(rName, name2, description2),
				Check: resource.ComposeTestCheckFunc(
					testAccCheckEnvironmentEC2Exists(ctx, resourceName, &conf),
					resource.TestCheckResourceAttr(resourceName, "description", description2),
					resource.TestCheckResourceAttr(resourceName, "name", name2),
				),
			},
		},
	})
}

func TestAccCloud9EnvironmentEC2_tags(t *testing.T) {
	ctx := acctest.Context(t)
	var conf cloud9.Environment

	rName := sdkacctest.RandomWithPrefix(acctest.ResourcePrefix)
	resourceName := "aws_cloud9_environment_ec2.test"

	resource.ParallelTest(t, resource.TestCase{
<<<<<<< HEAD
		PreCheck:                 func() { acctest.PreCheck(ctx, t); acctest.PreCheckPartitionHasService(cloud9.EndpointsID, t) },
=======
		PreCheck:                 func() { acctest.PreCheck(t); acctest.PreCheckPartitionHasService(t, cloud9.EndpointsID) },
>>>>>>> 78d002fe
		ErrorCheck:               acctest.ErrorCheck(t, cloud9.EndpointsID),
		ProtoV5ProviderFactories: acctest.ProtoV5ProviderFactories,
		CheckDestroy:             testAccCheckEnvironmentEC2Destroy(ctx),
		Steps: []resource.TestStep{
			{
				Config: testAccEnvironmentEC2Config_tags1(rName, "key1", "value1"),
				Check: resource.ComposeTestCheckFunc(
					testAccCheckEnvironmentEC2Exists(ctx, resourceName, &conf),
					resource.TestCheckResourceAttr(resourceName, "tags.%", "1"),
					resource.TestCheckResourceAttr(resourceName, "tags.key1", "value1"),
				),
			},
			{
				ResourceName:            resourceName,
				ImportState:             true,
				ImportStateVerify:       true,
				ImportStateVerifyIgnore: []string{"instance_type", "subnet_id"},
			},
			{
				Config: testAccEnvironmentEC2Config_tags2(rName, "key1", "value1updated", "key2", "value2"),
				Check: resource.ComposeTestCheckFunc(
					testAccCheckEnvironmentEC2Exists(ctx, resourceName, &conf),
					resource.TestCheckResourceAttr(resourceName, "tags.%", "2"),
					resource.TestCheckResourceAttr(resourceName, "tags.key1", "value1updated"),
					resource.TestCheckResourceAttr(resourceName, "tags.key2", "value2"),
				),
			},
			{
				Config: testAccEnvironmentEC2Config_tags1(rName, "key2", "value2"),
				Check: resource.ComposeTestCheckFunc(
					testAccCheckEnvironmentEC2Exists(ctx, resourceName, &conf),
					resource.TestCheckResourceAttr(resourceName, "tags.%", "1"),
					resource.TestCheckResourceAttr(resourceName, "tags.key2", "value2"),
				),
			},
		},
	})
}

func TestAccCloud9EnvironmentEC2_disappears(t *testing.T) {
	ctx := acctest.Context(t)
	var conf cloud9.Environment

	rName := sdkacctest.RandomWithPrefix(acctest.ResourcePrefix)
	resourceName := "aws_cloud9_environment_ec2.test"

	resource.ParallelTest(t, resource.TestCase{
<<<<<<< HEAD
		PreCheck:                 func() { acctest.PreCheck(ctx, t); acctest.PreCheckPartitionHasService(cloud9.EndpointsID, t) },
=======
		PreCheck:                 func() { acctest.PreCheck(t); acctest.PreCheckPartitionHasService(t, cloud9.EndpointsID) },
>>>>>>> 78d002fe
		ErrorCheck:               acctest.ErrorCheck(t, cloud9.EndpointsID),
		ProtoV5ProviderFactories: acctest.ProtoV5ProviderFactories,
		CheckDestroy:             testAccCheckEnvironmentEC2Destroy(ctx),
		Steps: []resource.TestStep{
			{
				Config: testAccEnvironmentEC2Config_basic(rName),
				Check: resource.ComposeTestCheckFunc(
					testAccCheckEnvironmentEC2Exists(ctx, resourceName, &conf),
					acctest.CheckResourceDisappears(ctx, acctest.Provider, tfcloud9.ResourceEnvironmentEC2(), resourceName),
					acctest.CheckResourceDisappears(ctx, acctest.Provider, tfcloud9.ResourceEnvironmentEC2(), resourceName),
				),
				ExpectNonEmptyPlan: true,
			},
		},
	})
}

func testAccCheckEnvironmentEC2Exists(ctx context.Context, n string, v *cloud9.Environment) resource.TestCheckFunc {
	return func(s *terraform.State) error {
		rs, ok := s.RootModule().Resources[n]
		if !ok {
			return fmt.Errorf("Not found: %s", n)
		}

		if rs.Primary.ID == "" {
			return fmt.Errorf("No Cloud9 Environment EC2 ID is set")
		}

		conn := acctest.Provider.Meta().(*conns.AWSClient).Cloud9Conn()

		output, err := tfcloud9.FindEnvironmentByID(ctx, conn, rs.Primary.ID)

		if err != nil {
			return err
		}

		*v = *output

		return nil
	}
}

func testAccCheckEnvironmentEC2Destroy(ctx context.Context) resource.TestCheckFunc {
	return func(s *terraform.State) error {
		conn := acctest.Provider.Meta().(*conns.AWSClient).Cloud9Conn()

		for _, rs := range s.RootModule().Resources {
			if rs.Type != "aws_cloud9_environment_ec2" {
				continue
			}

			_, err := tfcloud9.FindEnvironmentByID(ctx, conn, rs.Primary.ID)

			if tfresource.NotFound(err) {
				continue
			}

			if err != nil {
				return err
			}

			return fmt.Errorf("Cloud9 Environment EC2 %s still exists.", rs.Primary.ID)
		}
		return nil
	}
}

func testAccEnvironmentEC2BaseConfig(rName string) string {
	return acctest.ConfigCompose(acctest.ConfigAvailableAZsNoOptInDefaultExclude(), fmt.Sprintf(`
resource "aws_vpc" "test" {
  cidr_block = "10.0.0.0/16"

  tags = {
    Name = %[1]q
  }
}

resource "aws_subnet" "test" {
  availability_zone = data.aws_availability_zones.available.names[0]
  cidr_block        = "10.0.0.0/24"
  vpc_id            = aws_vpc.test.id

  tags = {
    Name = %[1]q
  }
}

resource "aws_internet_gateway" "test" {
  vpc_id = aws_vpc.test.id

  tags = {
    Name = %[1]q
  }
}

resource "aws_route" "test" {
  destination_cidr_block = "0.0.0.0/0"
  gateway_id             = aws_internet_gateway.test.id
  route_table_id         = aws_vpc.test.main_route_table_id
}
`, rName))
}

func testAccEnvironmentEC2Config_basic(rName string) string {
	return acctest.ConfigCompose(testAccEnvironmentEC2BaseConfig(rName), fmt.Sprintf(`
resource "aws_cloud9_environment_ec2" "test" {
  instance_type = "t2.micro"
  name          = %[1]q
  subnet_id     = aws_subnet.test.id
}
`, rName))
}

func testAccEnvironmentEC2Config_allFields(rName, name, description string) string {
	return acctest.ConfigCompose(testAccEnvironmentEC2BaseConfig(rName), fmt.Sprintf(`
resource "aws_cloud9_environment_ec2" "test" {
  automatic_stop_time_minutes = 60
  description                 = %[2]q
  instance_type               = "t2.micro"
  name                        = %[1]q
  owner_arn                   = aws_iam_user.test.arn
  subnet_id                   = aws_subnet.test.id
  connection_type             = "CONNECT_SSH"
  image_id                    = "amazonlinux-2-x86_64"
}

resource "aws_iam_user" "test" {
  name = %[3]q
}
`, name, description, rName))
}

func testAccEnvironmentEC2Config_tags1(rName, tagKey1, tagValue1 string) string {
	return acctest.ConfigCompose(testAccEnvironmentEC2BaseConfig(rName), fmt.Sprintf(`
resource "aws_cloud9_environment_ec2" "test" {
  instance_type = "t2.micro"
  name          = %[1]q
  subnet_id     = aws_subnet.test.id

  tags = {
    %[2]q = %[3]q
  }
}
`, rName, tagKey1, tagValue1))
}

func testAccEnvironmentEC2Config_tags2(rName, tagKey1, tagValue1, tagKey2, tagValue2 string) string {
	return acctest.ConfigCompose(testAccEnvironmentEC2BaseConfig(rName), fmt.Sprintf(`
resource "aws_cloud9_environment_ec2" "test" {
  instance_type = "t2.micro"
  name          = %[1]q
  subnet_id     = aws_subnet.test.id

  tags = {
    %[2]q = %[3]q
    %[4]q = %[5]q
  }
}
`, rName, tagKey1, tagValue1, tagKey2, tagValue2))
}<|MERGE_RESOLUTION|>--- conflicted
+++ resolved
@@ -24,11 +24,7 @@
 	resourceName := "aws_cloud9_environment_ec2.test"
 
 	resource.ParallelTest(t, resource.TestCase{
-<<<<<<< HEAD
-		PreCheck:                 func() { acctest.PreCheck(ctx, t); acctest.PreCheckPartitionHasService(cloud9.EndpointsID, t) },
-=======
-		PreCheck:                 func() { acctest.PreCheck(t); acctest.PreCheckPartitionHasService(t, cloud9.EndpointsID) },
->>>>>>> 78d002fe
+		PreCheck:                 func() { acctest.PreCheck(ctx, t); acctest.PreCheckPartitionHasService(t, cloud9.EndpointsID) },
 		ErrorCheck:               acctest.ErrorCheck(t, cloud9.EndpointsID),
 		ProtoV5ProviderFactories: acctest.ProtoV5ProviderFactories,
 		CheckDestroy:             testAccCheckEnvironmentEC2Destroy(ctx),
@@ -67,11 +63,7 @@
 	resourceName := "aws_cloud9_environment_ec2.test"
 
 	resource.ParallelTest(t, resource.TestCase{
-<<<<<<< HEAD
-		PreCheck:                 func() { acctest.PreCheck(ctx, t); acctest.PreCheckPartitionHasService(cloud9.EndpointsID, t) },
-=======
-		PreCheck:                 func() { acctest.PreCheck(t); acctest.PreCheckPartitionHasService(t, cloud9.EndpointsID) },
->>>>>>> 78d002fe
+		PreCheck:                 func() { acctest.PreCheck(ctx, t); acctest.PreCheckPartitionHasService(t, cloud9.EndpointsID) },
 		ErrorCheck:               acctest.ErrorCheck(t, cloud9.EndpointsID),
 		ProtoV5ProviderFactories: acctest.ProtoV5ProviderFactories,
 		CheckDestroy:             testAccCheckEnvironmentEC2Destroy(ctx),
@@ -117,11 +109,7 @@
 	resourceName := "aws_cloud9_environment_ec2.test"
 
 	resource.ParallelTest(t, resource.TestCase{
-<<<<<<< HEAD
-		PreCheck:                 func() { acctest.PreCheck(ctx, t); acctest.PreCheckPartitionHasService(cloud9.EndpointsID, t) },
-=======
-		PreCheck:                 func() { acctest.PreCheck(t); acctest.PreCheckPartitionHasService(t, cloud9.EndpointsID) },
->>>>>>> 78d002fe
+		PreCheck:                 func() { acctest.PreCheck(ctx, t); acctest.PreCheckPartitionHasService(t, cloud9.EndpointsID) },
 		ErrorCheck:               acctest.ErrorCheck(t, cloud9.EndpointsID),
 		ProtoV5ProviderFactories: acctest.ProtoV5ProviderFactories,
 		CheckDestroy:             testAccCheckEnvironmentEC2Destroy(ctx),
@@ -169,11 +157,7 @@
 	resourceName := "aws_cloud9_environment_ec2.test"
 
 	resource.ParallelTest(t, resource.TestCase{
-<<<<<<< HEAD
-		PreCheck:                 func() { acctest.PreCheck(ctx, t); acctest.PreCheckPartitionHasService(cloud9.EndpointsID, t) },
-=======
-		PreCheck:                 func() { acctest.PreCheck(t); acctest.PreCheckPartitionHasService(t, cloud9.EndpointsID) },
->>>>>>> 78d002fe
+		PreCheck:                 func() { acctest.PreCheck(ctx, t); acctest.PreCheckPartitionHasService(t, cloud9.EndpointsID) },
 		ErrorCheck:               acctest.ErrorCheck(t, cloud9.EndpointsID),
 		ProtoV5ProviderFactories: acctest.ProtoV5ProviderFactories,
 		CheckDestroy:             testAccCheckEnvironmentEC2Destroy(ctx),
