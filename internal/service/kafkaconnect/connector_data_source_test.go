package kafkaconnect_test

import (
	"testing"

	"github.com/aws/aws-sdk-go/service/kafkaconnect"
	sdkacctest "github.com/hashicorp/terraform-plugin-sdk/v2/helper/acctest"
	"github.com/hashicorp/terraform-plugin-sdk/v2/helper/resource"
	"github.com/hashicorp/terraform-provider-aws/internal/acctest"
)

func TestAccKafkaConnectConnectorDataSource_basic(t *testing.T) {
	ctx := acctest.Context(t)
	rName := sdkacctest.RandomWithPrefix(acctest.ResourcePrefix)
	resourceName := "aws_mskconnect_connector.test"
	dataSourceName := "data.aws_mskconnect_connector.test"

	resource.ParallelTest(t, resource.TestCase{
<<<<<<< HEAD
		PreCheck:                 func() { acctest.PreCheck(ctx, t); acctest.PreCheckPartitionHasService(kafkaconnect.EndpointsID, t) },
=======
		PreCheck:                 func() { acctest.PreCheck(t); acctest.PreCheckPartitionHasService(t, kafkaconnect.EndpointsID) },
>>>>>>> 78d002fe
		ErrorCheck:               acctest.ErrorCheck(t, kafkaconnect.EndpointsID),
		CheckDestroy:             nil,
		ProtoV5ProviderFactories: acctest.ProtoV5ProviderFactories,
		Steps: []resource.TestStep{
			{
				Config: testAccConnectorDataSourceConfig_basic(rName),
				Check: resource.ComposeAggregateTestCheckFunc(
					resource.TestCheckResourceAttrPair(resourceName, "arn", dataSourceName, "arn"),
					resource.TestCheckResourceAttrPair(resourceName, "description", dataSourceName, "description"),
					resource.TestCheckResourceAttrPair(resourceName, "name", dataSourceName, "name"),
					resource.TestCheckResourceAttrPair(resourceName, "version", dataSourceName, "version"),
				),
			},
		},
	})
}

func testAccConnectorDataSourceConfig_basic(rName string) string {
	return acctest.ConfigCompose(testAccConnectorConfig_basic(rName), `
data "aws_mskconnect_connector" "test" {
  name = aws_mskconnect_connector.test.name
}
`)
}<|MERGE_RESOLUTION|>--- conflicted
+++ resolved
@@ -16,11 +16,7 @@
 	dataSourceName := "data.aws_mskconnect_connector.test"
 
 	resource.ParallelTest(t, resource.TestCase{
-<<<<<<< HEAD
-		PreCheck:                 func() { acctest.PreCheck(ctx, t); acctest.PreCheckPartitionHasService(kafkaconnect.EndpointsID, t) },
-=======
-		PreCheck:                 func() { acctest.PreCheck(t); acctest.PreCheckPartitionHasService(t, kafkaconnect.EndpointsID) },
->>>>>>> 78d002fe
+		PreCheck:                 func() { acctest.PreCheck(ctx, t); acctest.PreCheckPartitionHasService(t, kafkaconnect.EndpointsID) },
 		ErrorCheck:               acctest.ErrorCheck(t, kafkaconnect.EndpointsID),
 		CheckDestroy:             nil,
 		ProtoV5ProviderFactories: acctest.ProtoV5ProviderFactories,
