package connect_test

import (
	"fmt"
	"testing"

	"github.com/aws/aws-sdk-go/aws"
	"github.com/aws/aws-sdk-go/service/connect"
	"github.com/hashicorp/aws-sdk-go-base/v2/awsv1shim/v2/tfawserr"
	sdkacctest "github.com/hashicorp/terraform-plugin-sdk/v2/helper/acctest"
	"github.com/hashicorp/terraform-plugin-sdk/v2/helper/resource"
	"github.com/hashicorp/terraform-plugin-sdk/v2/terraform"
	"github.com/hashicorp/terraform-provider-aws/internal/acctest"
	"github.com/hashicorp/terraform-provider-aws/internal/conns"
	tfconnect "github.com/hashicorp/terraform-provider-aws/internal/service/connect"
)

//Serialized acceptance tests due to Connect account limits (max 2 parallel tests)
func TestAccConnectHoursOfOperation_serial(t *testing.T) {
	testCases := map[string]func(t *testing.T){
<<<<<<< HEAD
		"basic":       testAccHoursOfOperation_basic,
		"disappears":  testAccHoursOfOperation_disappears,
		"update_tags": testAccHoursOfOperation_updateTags,
=======
		"basic":         testAccHoursOfOperation_basic,
		"disappears":    testAccHoursOfOperation_disappears,
		"update_config": testAccHoursOfOperation_updateConfig,
>>>>>>> 89c39ebf
	}

	for name, tc := range testCases {
		tc := tc
		t.Run(name, func(t *testing.T) {
			tc(t)
		})
	}
}

func testAccHoursOfOperation_basic(t *testing.T) {
	var v connect.DescribeHoursOfOperationOutput
	rName := sdkacctest.RandomWithPrefix("resource-test-terraform")
	rName2 := sdkacctest.RandomWithPrefix("resource-test-terraform")
	originalDescription := "original description"
	updatedDescription := "updated description"

	resourceName := "aws_connect_hours_of_operation.test"

	resource.Test(t, resource.TestCase{
		PreCheck:          func() { acctest.PreCheck(t) },
		ErrorCheck:        acctest.ErrorCheck(t, connect.EndpointsID),
		ProviderFactories: acctest.ProviderFactories,
		CheckDestroy:      testAccCheckHoursOfOperationDestroy,
		Steps: []resource.TestStep{
			{
				Config: testAccHoursOfOperationConfig_basic(rName, rName2, originalDescription),
				Check: resource.ComposeTestCheckFunc(
					testAccCheckHoursOfOperationExists(resourceName, &v),
					resource.TestCheckResourceAttrSet(resourceName, "arn"),
					resource.TestCheckResourceAttr(resourceName, "config.#", "1"),
					resource.TestCheckTypeSetElemNestedAttrs(resourceName, "config.*", map[string]string{
						"day":                  "MONDAY",
						"end_time.#":           "1",
						"end_time.0.hours":     "23",
						"end_time.0.minutes":   "8",
						"start_time.#":         "1",
						"start_time.0.hours":   "8",
						"start_time.0.minutes": "0",
					}),
					resource.TestCheckResourceAttr(resourceName, "description", originalDescription),
					resource.TestCheckResourceAttrSet(resourceName, "hours_of_operation_arn"), // Deprecated
					resource.TestCheckResourceAttrSet(resourceName, "hours_of_operation_id"),
					resource.TestCheckResourceAttrPair(resourceName, "instance_id", "aws_connect_instance.test", "id"),
					resource.TestCheckResourceAttr(resourceName, "name", rName2),
					resource.TestCheckResourceAttr(resourceName, "tags.%", "1"),
					resource.TestCheckResourceAttr(resourceName, "tags.Name", "Test Hours of Operation"),
					resource.TestCheckResourceAttr(resourceName, "time_zone", "EST"),
				),
			},
			{
				ResourceName:      resourceName,
				ImportState:       true,
				ImportStateVerify: true,
			},
			{
				Config: testAccHoursOfOperationConfig_basic(rName, rName2, updatedDescription),
				Check: resource.ComposeAggregateTestCheckFunc(
					testAccCheckHoursOfOperationExists(resourceName, &v),
					resource.TestCheckResourceAttrSet(resourceName, "arn"),
					resource.TestCheckResourceAttr(resourceName, "config.#", "1"),
					resource.TestCheckTypeSetElemNestedAttrs(resourceName, "config.*", map[string]string{
						"day":                  "MONDAY",
						"end_time.#":           "1",
						"end_time.0.hours":     "23",
						"end_time.0.minutes":   "8",
						"start_time.#":         "1",
						"start_time.0.hours":   "8",
						"start_time.0.minutes": "0",
					}),
					resource.TestCheckResourceAttr(resourceName, "description", updatedDescription),
					resource.TestCheckResourceAttrSet(resourceName, "hours_of_operation_arn"), // Deprecated
					resource.TestCheckResourceAttrSet(resourceName, "hours_of_operation_id"),
					resource.TestCheckResourceAttrPair(resourceName, "instance_id", "aws_connect_instance.test", "id"),
					resource.TestCheckResourceAttr(resourceName, "name", rName2),
					resource.TestCheckResourceAttr(resourceName, "tags.%", "1"),
					resource.TestCheckResourceAttr(resourceName, "tags.Name", "Test Hours of Operation"),
					resource.TestCheckResourceAttr(resourceName, "time_zone", "EST"),
				),
			},
		},
	})
}

func testAccHoursOfOperation_updateConfig(t *testing.T) {
	var v connect.DescribeHoursOfOperationOutput
	rName := sdkacctest.RandomWithPrefix("resource-test-terraform")
	rName2 := sdkacctest.RandomWithPrefix("resource-test-terraform")
	description := "example description"

	resourceName := "aws_connect_hours_of_operation.test"

	resource.Test(t, resource.TestCase{
		PreCheck:          func() { acctest.PreCheck(t) },
		ErrorCheck:        acctest.ErrorCheck(t, connect.EndpointsID),
		ProviderFactories: acctest.ProviderFactories,
		CheckDestroy:      testAccCheckHoursOfOperationDestroy,
		Steps: []resource.TestStep{
			{
				Config: testAccHoursOfOperationConfig_basic(rName, rName2, description),
				Check: resource.ComposeTestCheckFunc(
					testAccCheckHoursOfOperationExists(resourceName, &v),
					resource.TestCheckResourceAttr(resourceName, "config.#", "1"),
					resource.TestCheckTypeSetElemNestedAttrs(resourceName, "config.*", map[string]string{
						"day":                  "MONDAY",
						"end_time.#":           "1",
						"end_time.0.hours":     "23",
						"end_time.0.minutes":   "8",
						"start_time.#":         "1",
						"start_time.0.hours":   "8",
						"start_time.0.minutes": "0",
					}),
				),
			},
			{
				ResourceName:      resourceName,
				ImportState:       true,
				ImportStateVerify: true,
			},
			{
				Config: testAccHoursOfOperationConfig_multipleConfig(rName, rName2, description),
				Check: resource.ComposeAggregateTestCheckFunc(
					testAccCheckHoursOfOperationExists(resourceName, &v),
					resource.TestCheckResourceAttr(resourceName, "config.#", "2"),
					resource.TestCheckTypeSetElemNestedAttrs(resourceName, "config.*", map[string]string{
						"day":                  "MONDAY",
						"end_time.#":           "1",
						"end_time.0.hours":     "23",
						"end_time.0.minutes":   "8",
						"start_time.#":         "1",
						"start_time.0.hours":   "8",
						"start_time.0.minutes": "0",
					}),
					resource.TestCheckTypeSetElemNestedAttrs(resourceName, "config.*", map[string]string{
						"day":                  "TUESDAY",
						"end_time.#":           "1",
						"end_time.0.hours":     "21",
						"end_time.0.minutes":   "0",
						"start_time.#":         "1",
						"start_time.0.hours":   "9",
						"start_time.0.minutes": "0",
					}),
				),
			},
		},
	})
}

func testAccHoursOfOperation_updateTags(t *testing.T) {
	var v connect.DescribeHoursOfOperationOutput
	rName := sdkacctest.RandomWithPrefix("resource-test-terraform")
	rName2 := sdkacctest.RandomWithPrefix("resource-test-terraform")
	description := "tags"

	resourceName := "aws_connect_hours_of_operation.test"

	resource.Test(t, resource.TestCase{
		PreCheck:          func() { acctest.PreCheck(t) },
		ErrorCheck:        acctest.ErrorCheck(t, connect.EndpointsID),
		ProviderFactories: acctest.ProviderFactories,
		CheckDestroy:      testAccCheckHoursOfOperationDestroy,
		Steps: []resource.TestStep{
			{
				Config: testAccHoursOfOperationBasicConfig(rName, rName2, description),
				Check: resource.ComposeTestCheckFunc(
					testAccCheckHoursOfOperationExists(resourceName, &v),
					resource.TestCheckResourceAttr(resourceName, "tags.%", "1"),
					resource.TestCheckResourceAttr(resourceName, "tags.Name", "Test Hours of Operation"),
				),
			},
			{
				ResourceName:      resourceName,
				ImportState:       true,
				ImportStateVerify: true,
			},
			{
				Config: testAccHoursOfOperationTagsConfig(rName, rName2, description),
				Check: resource.ComposeAggregateTestCheckFunc(
					testAccCheckHoursOfOperationExists(resourceName, &v),
					resource.TestCheckResourceAttr(resourceName, "tags.%", "2"),
					resource.TestCheckResourceAttr(resourceName, "tags.Name", "Test Hours of Operation"),
					resource.TestCheckResourceAttr(resourceName, "tags.Key2", "Value2a"),
				),
			},
			{
				Config: testAccHoursOfOperationTagsUpdatedConfig(rName, rName2, description),
				Check: resource.ComposeAggregateTestCheckFunc(
					testAccCheckHoursOfOperationExists(resourceName, &v),
					resource.TestCheckResourceAttr(resourceName, "tags.%", "3"),
					resource.TestCheckResourceAttr(resourceName, "tags.Name", "Test Hours of Operation"),
					resource.TestCheckResourceAttr(resourceName, "tags.Key2", "Value2b"),
					resource.TestCheckResourceAttr(resourceName, "tags.Key3", "Value3"),
				),
			},
		},
	})
}

func testAccHoursOfOperation_disappears(t *testing.T) {
	var v connect.DescribeHoursOfOperationOutput
	rName := sdkacctest.RandomWithPrefix("resource-test-terraform")
	rName2 := sdkacctest.RandomWithPrefix("resource-test-terraform")
	resourceName := "aws_connect_hours_of_operation.test"

	resource.Test(t, resource.TestCase{
		PreCheck:          func() { acctest.PreCheck(t) },
		ErrorCheck:        acctest.ErrorCheck(t, connect.EndpointsID),
		ProviderFactories: acctest.ProviderFactories,
		CheckDestroy:      testAccCheckHoursOfOperationDestroy,
		Steps: []resource.TestStep{
			{
				Config: testAccHoursOfOperationConfig_basic(rName, rName2, "Disappear"),
				Check: resource.ComposeTestCheckFunc(
					testAccCheckHoursOfOperationExists(resourceName, &v),
					acctest.CheckResourceDisappears(acctest.Provider, tfconnect.ResourceHoursOfOperation(), resourceName),
				),
				ExpectNonEmptyPlan: true,
			},
		},
	})
}

func testAccCheckHoursOfOperationExists(resourceName string, function *connect.DescribeHoursOfOperationOutput) resource.TestCheckFunc {
	return func(s *terraform.State) error {
		rs, ok := s.RootModule().Resources[resourceName]
		if !ok {
			return fmt.Errorf("Connect Hours of Operation not found: %s", resourceName)
		}

		if rs.Primary.ID == "" {
			return fmt.Errorf("Connect Hours of Operation ID not set")
		}
		instanceID, hoursOfOperationID, err := tfconnect.HoursOfOperationParseID(rs.Primary.ID)

		if err != nil {
			return err
		}

		conn := acctest.Provider.Meta().(*conns.AWSClient).ConnectConn

		params := &connect.DescribeHoursOfOperationInput{
			HoursOfOperationId: aws.String(hoursOfOperationID),
			InstanceId:         aws.String(instanceID),
		}

		getFunction, err := conn.DescribeHoursOfOperation(params)
		if err != nil {
			return err
		}

		*function = *getFunction

		return nil
	}
}

func testAccCheckHoursOfOperationDestroy(s *terraform.State) error {
	for _, rs := range s.RootModule().Resources {
		if rs.Type != "aws_connect_hours_of_operation" {
			continue
		}

		conn := acctest.Provider.Meta().(*conns.AWSClient).ConnectConn

		instanceID, hoursOfOperationID, err := tfconnect.HoursOfOperationParseID(rs.Primary.ID)

		if err != nil {
			return err
		}

		params := &connect.DescribeHoursOfOperationInput{
			HoursOfOperationId: aws.String(hoursOfOperationID),
			InstanceId:         aws.String(instanceID),
		}

		_, err = conn.DescribeHoursOfOperation(params)

		if tfawserr.ErrCodeEquals(err, connect.ErrCodeResourceNotFoundException) {
			continue
		}

		if err != nil {
			return err
		}
	}

	return nil
}

func testAccHoursOfOperationBaseConfig(rName string) string {
	return fmt.Sprintf(`
resource "aws_connect_instance" "test" {
  identity_management_type = "CONNECT_MANAGED"
  inbound_calls_enabled    = true
  instance_alias           = %[1]q
  outbound_calls_enabled   = true
}
`, rName)
}

func testAccHoursOfOperationConfig_basic(rName, rName2, label string) string {
	return acctest.ConfigCompose(
		testAccHoursOfOperationBaseConfig(rName),
		fmt.Sprintf(`
resource "aws_connect_hours_of_operation" "test" {
  instance_id = aws_connect_instance.test.id
  name        = %[1]q
  description = %[2]q
  time_zone   = "EST"

  config {
    day = "MONDAY"

    end_time {
      hours   = 23
      minutes = 8
    }

    start_time {
      hours   = 8
      minutes = 0
    }
  }

  tags = {
    "Name" = "Test Hours of Operation"
  }
}
`, rName2, label))
}

func testAccHoursOfOperationConfig_multipleConfig(rName, rName2, label string) string {
	return acctest.ConfigCompose(
		testAccHoursOfOperationBaseConfig(rName),
		fmt.Sprintf(`
resource "aws_connect_hours_of_operation" "test" {
  instance_id = aws_connect_instance.test.id
  name        = %[1]q
  description = %[2]q
  time_zone   = "EST"

  config {
    day = "MONDAY"

    end_time {
      hours   = 23
      minutes = 8
    }

    start_time {
      hours   = 8
      minutes = 0
    }
  }

  config {
    day = "TUESDAY"

    end_time {
      hours   = 21
      minutes = 0
    }

    start_time {
      hours   = 9
      minutes = 0
    }
  }

  tags = {
    "Name" = "Test Hours of Operation"
  }
}
`, rName2, label))
}

func testAccHoursOfOperationTagsConfig(rName, rName2, label string) string {
	return acctest.ConfigCompose(
		testAccHoursOfOperationBaseConfig(rName),
		fmt.Sprintf(`
resource "aws_connect_hours_of_operation" "test" {
  instance_id = aws_connect_instance.test.id
  name        = %[1]q
  description = %[2]q
  time_zone   = "EST"

  config {
    day = "MONDAY"

    end_time {
      hours   = 23
      minutes = 8
    }

    start_time {
      hours   = 8
      minutes = 0
    }
  }

  tags = {
    "Name" = "Test Hours of Operation"
    "Key2" = "Value2a"
  }
}
`, rName2, label))
}

func testAccHoursOfOperationTagsUpdatedConfig(rName, rName2, label string) string {
	return acctest.ConfigCompose(
		testAccHoursOfOperationBaseConfig(rName),
		fmt.Sprintf(`
resource "aws_connect_hours_of_operation" "test" {
  instance_id = aws_connect_instance.test.id
  name        = %[1]q
  description = %[2]q
  time_zone   = "EST"

  config {
    day = "MONDAY"

    end_time {
      hours   = 23
      minutes = 8
    }

    start_time {
      hours   = 8
      minutes = 0
    }
  }

  tags = {
    "Name" = "Test Hours of Operation"
    "Key2" = "Value2b"
    "Key3" = "Value3"
  }
}
`, rName2, label))
}<|MERGE_RESOLUTION|>--- conflicted
+++ resolved
@@ -18,15 +18,10 @@
 //Serialized acceptance tests due to Connect account limits (max 2 parallel tests)
 func TestAccConnectHoursOfOperation_serial(t *testing.T) {
 	testCases := map[string]func(t *testing.T){
-<<<<<<< HEAD
-		"basic":       testAccHoursOfOperation_basic,
-		"disappears":  testAccHoursOfOperation_disappears,
-		"update_tags": testAccHoursOfOperation_updateTags,
-=======
 		"basic":         testAccHoursOfOperation_basic,
 		"disappears":    testAccHoursOfOperation_disappears,
 		"update_config": testAccHoursOfOperation_updateConfig,
->>>>>>> 89c39ebf
+		"update_tags":   testAccHoursOfOperation_updateTags,
 	}
 
 	for name, tc := range testCases {
