--- conflicted
+++ resolved
@@ -34,13 +34,8 @@
 
 	resource.ParallelTest(t, resource.TestCase{
 		PreCheck: func() {
-<<<<<<< HEAD
 			acctest.PreCheck(ctx, t)
-			acctest.PreCheckPartitionHasService(appintegrationsservice.EndpointsID, t)
-=======
-			acctest.PreCheck(t)
 			acctest.PreCheckPartitionHasService(t, appintegrationsservice.EndpointsID)
->>>>>>> 78d002fe
 		},
 		ErrorCheck:               acctest.ErrorCheck(t, appintegrationsservice.EndpointsID),
 		ProtoV5ProviderFactories: acctest.ProtoV5ProviderFactories,
@@ -98,13 +93,8 @@
 
 	resource.ParallelTest(t, resource.TestCase{
 		PreCheck: func() {
-<<<<<<< HEAD
 			acctest.PreCheck(ctx, t)
-			acctest.PreCheckPartitionHasService(appintegrationsservice.EndpointsID, t)
-=======
-			acctest.PreCheck(t)
 			acctest.PreCheckPartitionHasService(t, appintegrationsservice.EndpointsID)
->>>>>>> 78d002fe
 		},
 		ErrorCheck:               acctest.ErrorCheck(t, appintegrationsservice.EndpointsID),
 		ProtoV5ProviderFactories: acctest.ProtoV5ProviderFactories,
@@ -183,13 +173,8 @@
 
 	resource.ParallelTest(t, resource.TestCase{
 		PreCheck: func() {
-<<<<<<< HEAD
 			acctest.PreCheck(ctx, t)
-			acctest.PreCheckPartitionHasService(appintegrationsservice.EndpointsID, t)
-=======
-			acctest.PreCheck(t)
 			acctest.PreCheckPartitionHasService(t, appintegrationsservice.EndpointsID)
->>>>>>> 78d002fe
 		},
 		ErrorCheck:               acctest.ErrorCheck(t, appintegrationsservice.EndpointsID),
 		ProtoV5ProviderFactories: acctest.ProtoV5ProviderFactories,
